--- conflicted
+++ resolved
@@ -9,32 +9,15 @@
 
     steps:
       - uses: actions/checkout@v3
-<<<<<<< HEAD
-      - name: Set up JDK 11
+      
+      - name: Set up JDK 17
         uses: actions/setup-java@v3
-        with:
-          java-version: '11'
-          distribution: 'zulu'
-
-      - name: Cache Gradle packages
-        uses: gradle/gradle-build-action@v2
-=======
-      - name: Set up JDK 17
-        uses: actions/setup-java@v2
         with:
           java-version: '17'
           distribution: 'temurin'
 
       - name: Cache Gradle packages
-        uses: actions/cache@v3
-        with:
-          path: |
-            ~/.gradle/caches
-            ~/.gradle/wrapper
-          key: ${{ runner.os }}-gradle-${{ hashFiles('**/*.gradle*', '**/gradle-wrapper.properties') }}
-          restore-keys: |
-            ${{ runner.os }}-gradle-
->>>>>>> d73ced59
+        uses: gradle/gradle-build-action@v2
 
       - name: Build
         run: ./gradlew check jacoco assemble
