import org.ajoberstar.grgit.Grgit

apply from: 'config/keystore.gradle'

buildscript {
    repositories {
        jcenter()
        google()
    }
    dependencies {
<<<<<<< HEAD
        classpath 'com.android.tools.build:gradle:3.5.3'
        classpath 'com.github.dcendents:android-maven-gradle-plugin:2.1'
        classpath 'com.jfrog.bintray.gradle:gradle-bintray-plugin:1.8.4'
=======
        classpath 'com.android.tools.build:gradle:4.0.0'
        classpath 'com.github.dcendents:android-maven-gradle-plugin:2.1'
        classpath 'com.jfrog.bintray.gradle:gradle-bintray-plugin:1.8.5'
>>>>>>> 8a357aa9
        classpath 'org.ajoberstar:gradle-git:1.7.2'
        classpath "org.jacoco:org.jacoco.core:0.8.5"
    }
}

subprojects {
    repositories {
        google()
        jcenter()
        maven { url 'https://jitpack.io' }
    }
}

ext.verifyKeystore()

try {
    def grgit = Grgit.open(dir: '.')
    def lastCommit = grgit.head()

    project.ext.versionNum = grgit.log(includes:['HEAD']).size()
    project.ext.versionName = grgit.describe()
    project.ext.versionDate = lastCommit.getDate()
    if (project.ext.versionName == null) {
        project.ext.versionName = 'DEV'
    }
} catch (Exception ignored) {
    project.ext.versionNum = 0
    project.ext.versionName = 'DEV'
    project.ext.versionDate = new Date()
}

<<<<<<< HEAD
project.ext.minSdkVersion = 16
project.ext.compileSdkVersion = 29
project.ext.buildToolsVersion = '29.0.2'
=======
project.ext {
    minSdkVersion = 16
    compileSdkVersion = 30
    buildToolsVersion = '30.0.0'

    googleVersions = [
        glide                 : '4.11.0',
        material              : '1.1.0',
    ]

    androidXVersions = [
        annotation            : '1.1.0',
        appCompat             : '1.1.0',
        browser               : '1.2.0',
    ]

    okioVersion = '1.17.5'
    jodaVersion = '2.10.6'
}
>>>>>>> 8a357aa9

task showVersion {
    doLast {
        logger.lifecycle("Version ID: " + project.versionNum)
        logger.lifecycle("Version Name: " + project.versionName)
        logger.lifecycle("Version Date: " + project.versionDate)
    }
}<|MERGE_RESOLUTION|>--- conflicted
+++ resolved
@@ -8,15 +8,9 @@
         google()
     }
     dependencies {
-<<<<<<< HEAD
-        classpath 'com.android.tools.build:gradle:3.5.3'
-        classpath 'com.github.dcendents:android-maven-gradle-plugin:2.1'
-        classpath 'com.jfrog.bintray.gradle:gradle-bintray-plugin:1.8.4'
-=======
         classpath 'com.android.tools.build:gradle:4.0.0'
         classpath 'com.github.dcendents:android-maven-gradle-plugin:2.1'
         classpath 'com.jfrog.bintray.gradle:gradle-bintray-plugin:1.8.5'
->>>>>>> 8a357aa9
         classpath 'org.ajoberstar:gradle-git:1.7.2'
         classpath "org.jacoco:org.jacoco.core:0.8.5"
     }
@@ -48,11 +42,6 @@
     project.ext.versionDate = new Date()
 }
 
-<<<<<<< HEAD
-project.ext.minSdkVersion = 16
-project.ext.compileSdkVersion = 29
-project.ext.buildToolsVersion = '29.0.2'
-=======
 project.ext {
     minSdkVersion = 16
     compileSdkVersion = 30
@@ -72,7 +61,6 @@
     okioVersion = '1.17.5'
     jodaVersion = '2.10.6'
 }
->>>>>>> 8a357aa9
 
 task showVersion {
     doLast {
