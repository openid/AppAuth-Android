apply from: 'config/keystore.gradle'

buildscript {
    repositories {
        jcenter()
        google()
    }
    dependencies {
        classpath 'com.android.tools.build:gradle:3.5.3'
        classpath 'com.github.dcendents:android-maven-gradle-plugin:2.1'
        classpath 'com.jfrog.bintray.gradle:gradle-bintray-plugin:1.8.4'
        classpath 'org.ajoberstar:gradle-git:1.7.2'
        classpath 'com.novoda:bintray-release:0.9.2'
    }
}

subprojects {
    repositories {
        google()
        jcenter()
        maven { url 'https://jitpack.io' }
    }
}

ext.verifyKeystore()

try {
    def grgit = org.ajoberstar.grgit.Grgit.open(dir: '.')
    def lastCommit = grgit.head()

    project.ext.versionNum = grgit.log(includes:['HEAD']).size()
    project.ext.versionName = grgit.describe()
    project.ext.versionDate = lastCommit.getDate()
    if (project.ext.versionName == null) {
        project.ext.versionName = 'DEV'
    }
} catch (Exception ex) {
    project.ext.versionNum = 0
    project.ext.versionName = 'DEV'
    project.ext.versionDate = new Date()
}

project.ext.minSdkVersion = 16
<<<<<<< HEAD
project.ext.compileSdkVersion = 28
project.ext.buildToolsVersion = '28.0.3'
project.ext.supportLibVersion = '27.1.1'
=======
project.ext.compileSdkVersion = 29
project.ext.buildToolsVersion = '29.0.2'
>>>>>>> ca6a066c

task showVersion {
    doLast {
        logger.lifecycle("Version ID: " + project.versionNum)
        logger.lifecycle("Version Name: " + project.versionName)
        logger.lifecycle("Version Date: " + project.versionDate)
    }
}<|MERGE_RESOLUTION|>--- conflicted
+++ resolved
@@ -41,14 +41,8 @@
 }
 
 project.ext.minSdkVersion = 16
-<<<<<<< HEAD
-project.ext.compileSdkVersion = 28
-project.ext.buildToolsVersion = '28.0.3'
-project.ext.supportLibVersion = '27.1.1'
-=======
 project.ext.compileSdkVersion = 29
 project.ext.buildToolsVersion = '29.0.2'
->>>>>>> ca6a066c
 
 task showVersion {
     doLast {
