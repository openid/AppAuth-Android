--- conflicted
+++ resolved
@@ -26,7 +26,6 @@
 project.ext {
     minSdkVersion = 16
     compileSdkVersion = 33
-<<<<<<< HEAD
     versionID = "0.11.1"
     versionName = """$versionID-skyscanner"""
 
@@ -36,8 +35,6 @@
     } catch (Exception ignored) {
         versionCode = 1
     }
-=======
->>>>>>> c6137b7d
 
     googleVersions = [
         glide                 : '4.12.0',
