/*
 * Copyright 2015 The AppAuth for Android Authors. All Rights Reserved.
 *
 * Licensed under the Apache License, Version 2.0 (the "License"); you may not use this file except
 * in compliance with the License. You may obtain a copy of the License at
 *
 * http://www.apache.org/licenses/LICENSE-2.0
 *
 * Unless required by applicable law or agreed to in writing, software distributed under the
 * License is distributed on an "AS IS" BASIS, WITHOUT WARRANTIES OR CONDITIONS OF ANY KIND, either
 * express or implied. See the License for the specific language governing permissions and
 * limitations under the License.
 */

package net.openid.appauthdemo;

import android.content.Context;
import android.content.res.Resources;
import android.net.Uri;
import android.support.annotation.BoolRes;
import android.support.annotation.ColorRes;
import android.support.annotation.DrawableRes;
import android.support.annotation.NonNull;
import android.support.annotation.Nullable;
import android.support.annotation.StringRes;

import net.openid.appauth.AuthorizationServiceConfiguration;
import net.openid.appauth.AuthorizationServiceConfiguration.RetrieveConfigurationCallback;

import java.util.ArrayList;
import java.util.Arrays;
import java.util.List;

/**
 * An abstraction of identity providers, containing all necessary info for the demo app.
 */
class IdentityProvider {

    /**
     * Value used to indicate that a configured property is not specified or required.
     */
    public static final int NOT_SPECIFIED = -1;

    public static final IdentityProvider KEYCLOAK = new IdentityProvider(
            "Keycloak",
            R.bool.keycloak_enabled,
            R.string.keycloak_discovery_uri,
            NOT_SPECIFIED, // auth endpoint is discovered
            NOT_SPECIFIED, // token endpoint is discovered
<<<<<<< HEAD
            R.string.keycloak_client_id,
            R.string.keycloak_auth_redirect_uri,
            R.string.keycloak_scope_string,
=======
            NOT_SPECIFIED, // dynamic registration not supported
            R.string.google_client_id,
            R.string.google_auth_redirect_uri,
            R.string.google_scope_string,
>>>>>>> 8ef441df
            R.drawable.btn_google,
            R.string.keycloak_name,
            android.R.color.white);

    public static final List<IdentityProvider> PROVIDERS = Arrays.asList(KEYCLOAK);

    public static List<IdentityProvider> getEnabledProviders(Context context) {
        ArrayList<IdentityProvider> providers = new ArrayList<>();
        for (IdentityProvider provider : PROVIDERS) {
            provider.readConfiguration(context);
            if (provider.isEnabled()) {
                providers.add(provider);
            }
        }
        return providers;
    }

    @NonNull
    public final String name;

    @DrawableRes
    public final int buttonImageRes;

    @StringRes
    public final int buttonContentDescriptionRes;

    public final int buttonTextColorRes;

    @BoolRes
    private final int mEnabledRes;

    @StringRes
    private final int mDiscoveryEndpointRes;

    @StringRes
    private final int mAuthEndpointRes;

    @StringRes
    private final int mTokenEndpointRes;

    @StringRes
    private final int mRegistrationEndpointRes;

    @StringRes
    private final int mClientIdRes;

    @StringRes
    private final int mRedirectUriRes;

    @StringRes
    private final int mScopeRes;

    private boolean mConfigurationRead = false;
    private boolean mEnabled;
    private Uri mDiscoveryEndpoint;
    private Uri mAuthEndpoint;
    private Uri mTokenEndpoint;
    private Uri mRegistrationEndpoint;
    private String mClientId;
    private String mClientSecret;
    private Uri mRedirectUri;
    private String mScope;

    IdentityProvider(
            @NonNull String name,
            @BoolRes int enabledRes,
            @StringRes int discoveryEndpointRes,
            @StringRes int authEndpointRes,
            @StringRes int tokenEndpointRes,
            @StringRes int registrationEndpointRes,
            @StringRes int clientIdRes,
            @StringRes int redirectUriRes,
            @StringRes int scopeRes,
            @DrawableRes int buttonImageRes,
            @StringRes int buttonContentDescriptionRes,
            @ColorRes int buttonTextColorRes) {
        if (!isSpecified(discoveryEndpointRes)
                && !isSpecified(authEndpointRes)
                && !isSpecified(tokenEndpointRes)) {
            throw new IllegalArgumentException(
                    "the discovery endpoint or the auth and token endpoints must be specified");
        }

        this.name = name;
        this.mEnabledRes = checkSpecified(enabledRes, "enabledRes");
        this.mDiscoveryEndpointRes = discoveryEndpointRes;
        this.mAuthEndpointRes = authEndpointRes;
        this.mTokenEndpointRes = tokenEndpointRes;
        this.mRegistrationEndpointRes = registrationEndpointRes;
        this.mClientIdRes = clientIdRes;
        this.mRedirectUriRes = checkSpecified(redirectUriRes, "redirectUriRes");
        this.mScopeRes = checkSpecified(scopeRes, "scopeRes");
        this.buttonImageRes = checkSpecified(buttonImageRes, "buttonImageRes");
        this.buttonContentDescriptionRes =
                checkSpecified(buttonContentDescriptionRes, "buttonContentDescriptionRes");
        this.buttonTextColorRes = checkSpecified(buttonTextColorRes, "buttonTextColorRes");
    }

    /**
     * This must be called before any of the getters will function.
     */
    public void readConfiguration(Context context) {
        if (mConfigurationRead) {
            return;
        }

        Resources res = context.getResources();
        mEnabled = res.getBoolean(mEnabledRes);

        mDiscoveryEndpoint = isSpecified(mDiscoveryEndpointRes)
                ? getUriResource(res, mDiscoveryEndpointRes, "discoveryEndpointRes")
                : null;
        mAuthEndpoint = isSpecified(mAuthEndpointRes)
                ? getUriResource(res, mAuthEndpointRes, "authEndpointRes")
                : null;
        mTokenEndpoint = isSpecified(mTokenEndpointRes)
                ? getUriResource(res, mTokenEndpointRes, "tokenEndpointRes")
                : null;
        mRegistrationEndpoint = isSpecified(mRegistrationEndpointRes)
                ? getUriResource(res, mRegistrationEndpointRes, "registrationEndpointRes")
                : null;
        mClientId = isSpecified(mClientIdRes)
                ? res.getString(mClientIdRes)
                : null;
        mRedirectUri = getUriResource(res, mRedirectUriRes, "mRedirectUriRes");
        mScope = res.getString(mScopeRes);

        mConfigurationRead = true;
    }

    private void checkConfigurationRead() {
        if (!mConfigurationRead) {
            throw new IllegalStateException("Configuration not read");
        }
    }

    public boolean isEnabled() {
        checkConfigurationRead();
        return mEnabled;
    }

    @Nullable
    public Uri getDiscoveryEndpoint() {
        checkConfigurationRead();
        return mDiscoveryEndpoint;
    }

    @Nullable
    public Uri getAuthEndpoint() {
        checkConfigurationRead();
        return mAuthEndpoint;
    }

    @Nullable
    public Uri getTokenEndpoint() {
        checkConfigurationRead();
        return mTokenEndpoint;
    }

    public String getClientId() {
        checkConfigurationRead();
        return mClientId;
    }

    @Nullable
    public String getClientSecret() {
        return mClientSecret;
    }

    public void setClientId(String clientId) {
        mClientId = clientId;
    }

    public void setClientSecret(String clientSecret) {
        mClientSecret = clientSecret;
    }

    @NonNull
    public Uri getRedirectUri() {
        checkConfigurationRead();
        return mRedirectUri;
    }

    @NonNull
    public String getScope() {
        checkConfigurationRead();
        return mScope;
    }

    public void retrieveConfig(Context context,
                               RetrieveConfigurationCallback callback) {
        readConfiguration(context);
        if (getDiscoveryEndpoint() != null) {
            AuthorizationServiceConfiguration.fetchFromUrl(mDiscoveryEndpoint, callback);
        } else {
            AuthorizationServiceConfiguration config =
                    new AuthorizationServiceConfiguration(mAuthEndpoint, mTokenEndpoint,
                            mRegistrationEndpoint);
            callback.onFetchConfigurationCompleted(config, null);
        }
    }

    private static boolean isSpecified(int value) {
        return value != NOT_SPECIFIED;
    }

    private static int checkSpecified(int value, String valueName) {
        if (value == NOT_SPECIFIED) {
            throw new IllegalArgumentException(valueName + " must be specified");
        }
        return value;
    }

    private static Uri getUriResource(Resources res, @StringRes int resId, String resName) {
        return Uri.parse(res.getString(resId));
    }
}<|MERGE_RESOLUTION|>--- conflicted
+++ resolved
@@ -47,16 +47,10 @@
             R.string.keycloak_discovery_uri,
             NOT_SPECIFIED, // auth endpoint is discovered
             NOT_SPECIFIED, // token endpoint is discovered
-<<<<<<< HEAD
+            NOT_SPECIFIED, // dynamic registration not supported
             R.string.keycloak_client_id,
             R.string.keycloak_auth_redirect_uri,
             R.string.keycloak_scope_string,
-=======
-            NOT_SPECIFIED, // dynamic registration not supported
-            R.string.google_client_id,
-            R.string.google_auth_redirect_uri,
-            R.string.google_scope_string,
->>>>>>> 8ef441df
             R.drawable.btn_google,
             R.string.keycloak_name,
             android.R.color.white);
