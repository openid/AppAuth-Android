--- conflicted
+++ resolved
@@ -46,14 +46,10 @@
     implementation 'androidx.annotation:annotation:1.1.0'
     implementation "com.google.android.material:material:1.0.0"
     implementation "com.github.bumptech.glide:glide:4.10.0"
-<<<<<<< HEAD
     implementation 'com.squareup.okio:okio:2.2.2'
-=======
-    implementation 'com.squareup.okio:okio:1.14.1'
->>>>>>> ca6a066c
     implementation 'joda-time:joda-time:2.10'
 
     annotationProcessor "com.github.bumptech.glide:compiler:4.10.0"
 }
 
-//apply from: '../config/style.gradle'+apply from: '../config/style.gradle'