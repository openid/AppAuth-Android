apply plugin: 'com.android.library'
apply plugin: 'maven-publish'
apply plugin: 'signing'

apply from: '../config/android-common.gradle'
apply from: 'gradle-maven-push.gradle'

group = GROUP
version = rootProject.versionName

project.archivesBaseName = 'appauth'

android.testOptions {
    unitTests.includeAndroidResources = true
}

dependencies {
    api "androidx.browser:browser:${project.androidXVersions.browser}"
    implementation "androidx.annotation:annotation:${project.androidXVersions.annotation}"
<<<<<<< HEAD
=======
    implementation "androidx.appcompat:appcompat:${project.androidXVersions.appCompat}"
>>>>>>> 5966cc7e
    apply from: '../config/testdeps.gradle', to:it
}

apply from: '../config/style.gradle'
apply from: '../config/coverage.gradle'
apply from: '../config/javadoc.gradle'

artifacts {
    archives sourcesJar
    archives javadocJar
}

publishing {
    publications {
        release(MavenPublication) {
            groupId GROUP
            artifactId POM_ARTIFACT_ID
            version rootProject.versionName

<<<<<<< HEAD
        version {
            name = rootProject.versionName
            desc = "AppAuth for Android"
            vcsTag = rootProject.versionName
        }
    }
    configurations = ["archives"]
}
=======
            artifact("$buildDir/outputs/aar/${project.archivesBaseName}-release.aar")
            artifact sourcesJar
            artifact javadocJar
>>>>>>> 5966cc7e

            pom {
                name = POM_NAME
                description = POM_DESCRIPTION
                packaging = POM_PACKAGING
                url = POM_URL
                licenses {
                    license {
                        name = POM_LICENCE_NAME
                        url = POM_LICENCE_URL
                        distribution = POM_LICENCE_DIST
                    }
                }
                developers {
                    developer {
<<<<<<< HEAD
                        id "iainmcgin"
                        name "Iain McGinniss"
                        email "iain.mcginniss@wework.com"
=======
                        id = POM_DEVELOPER_ID
                        name = POM_DEVELOPER_NAME
                        url = POM_DEVELOPER_URL
>>>>>>> 5966cc7e
                    }
                }
                scm {
                    url = POM_SCM_URL
                    connection = POM_SCM_CONNECTION
                    developerConnection = POM_SCM_DEV_CONNECTION
                }
                // A slightly hacky fix so that the POM will include transitive dependencies
                withXml {
                    def dependenciesNode = asNode().appendNode('dependencies')

                    project.configurations.implementation.allDependencies.each {
                        def dependencyNode = dependenciesNode.appendNode('dependency')
                        dependencyNode.appendNode('groupId', it.group)
                        dependencyNode.appendNode('artifactId', it.name)
                        dependencyNode.appendNode('version', it.version)
                    }
                }
            }
        }
    }
    repositories {
        maven {
            name = "sonatype"
            url = "https://oss.sonatype.org/service/local/staging/deploy/maven2/"
            credentials {
                username project.hasProperty('ossrhUsername') ? ossrhUsername : ''
                password project.hasProperty('ossrhPassword') ? ossrhPassword : ''
            }
        }
    }
}

signing {
    required { hasProperty('signing.keyId') }
    sign publishing.publications
}<|MERGE_RESOLUTION|>--- conflicted
+++ resolved
@@ -3,7 +3,6 @@
 apply plugin: 'signing'
 
 apply from: '../config/android-common.gradle'
-apply from: 'gradle-maven-push.gradle'
 
 group = GROUP
 version = rootProject.versionName
@@ -17,10 +16,7 @@
 dependencies {
     api "androidx.browser:browser:${project.androidXVersions.browser}"
     implementation "androidx.annotation:annotation:${project.androidXVersions.annotation}"
-<<<<<<< HEAD
-=======
     implementation "androidx.appcompat:appcompat:${project.androidXVersions.appCompat}"
->>>>>>> 5966cc7e
     apply from: '../config/testdeps.gradle', to:it
 }
 
@@ -40,20 +36,9 @@
             artifactId POM_ARTIFACT_ID
             version rootProject.versionName
 
-<<<<<<< HEAD
-        version {
-            name = rootProject.versionName
-            desc = "AppAuth for Android"
-            vcsTag = rootProject.versionName
-        }
-    }
-    configurations = ["archives"]
-}
-=======
             artifact("$buildDir/outputs/aar/${project.archivesBaseName}-release.aar")
             artifact sourcesJar
             artifact javadocJar
->>>>>>> 5966cc7e
 
             pom {
                 name = POM_NAME
@@ -69,15 +54,9 @@
                 }
                 developers {
                     developer {
-<<<<<<< HEAD
-                        id "iainmcgin"
-                        name "Iain McGinniss"
-                        email "iain.mcginniss@wework.com"
-=======
                         id = POM_DEVELOPER_ID
                         name = POM_DEVELOPER_NAME
                         url = POM_DEVELOPER_URL
->>>>>>> 5966cc7e
                     }
                 }
                 scm {
