--- conflicted
+++ resolved
@@ -23,13 +23,8 @@
 android.testBuildType "forTests"
 
 dependencies {
-<<<<<<< HEAD
-    api "androidx.browser:browser:1.0.0"
-    implementation 'androidx.annotation:annotation:1.1.0'
-=======
     api "androidx.browser:browser:${project.androidXVersions.browser}"
     implementation "androidx.annotation:annotation:${project.androidXVersions.annotation}"
->>>>>>> 8a357aa9
     apply from: '../config/testdeps.gradle', to:it
 }
 
