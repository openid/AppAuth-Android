/*
 * Copyright 2015 The AppAuth for Android Authors. All Rights Reserved.
 *
 * Licensed under the Apache License, Version 2.0 (the "License"); you may not use this file except
 * in compliance with the License. You may obtain a copy of the License at
 *
 * http://www.apache.org/licenses/LICENSE-2.0
 *
 * Unless required by applicable law or agreed to in writing, software distributed under the
 * License is distributed on an "AS IS" BASIS, WITHOUT WARRANTIES OR CONDITIONS OF ANY KIND, either
 * express or implied. See the License for the specific language governing permissions and
 * limitations under the License.
 */

package net.openid.appauth.browser;

<<<<<<< HEAD
import static junit.framework.Assert.assertFalse;
import static junit.framework.Assert.assertTrue;
=======
>>>>>>> 5966cc7e
import static net.openid.appauth.browser.BrowserSelector.BROWSER_INTENT;
import static org.assertj.core.api.Assertions.assertThat;
import static org.mockito.ArgumentMatchers.argThat;
import static org.mockito.ArgumentMatchers.eq;
import static org.mockito.Mockito.when;

import android.content.Context;
import android.content.Intent;
import android.content.IntentFilter;
import android.content.pm.ActivityInfo;
import android.content.pm.PackageInfo;
import android.content.pm.PackageManager;
import android.content.pm.PackageManager.NameNotFoundException;
import android.content.pm.ResolveInfo;
import android.content.pm.Signature;
import android.text.TextUtils;
<<<<<<< HEAD
import java.nio.charset.Charset;
=======
>>>>>>> 5966cc7e
import java.nio.charset.StandardCharsets;
import java.util.ArrayList;
import java.util.List;
import java.util.Set;

import org.junit.After;
import org.junit.Before;
import org.junit.Test;
import org.junit.runner.RunWith;
import org.mockito.ArgumentMatcher;
import org.mockito.Mock;
import org.mockito.MockitoAnnotations;
import org.robolectric.RobolectricTestRunner;
import org.robolectric.annotation.Config;


@RunWith(RobolectricTestRunner.class)
@Config(sdk = 16)
public class BrowserSelectorTest {

    private static final String SCHEME_HTTP = "http";
    private static final String SCHEME_HTTPS = "https";

    private static final boolean USE_CUSTOM_TAB = true;
    private static final boolean USE_STANDALONE = false;

    private static final TestBrowser CHROME =
            new TestBrowserBuilder("com.android.chrome")
                    .withBrowserDefaults()
                    .setVersion("50")
                    .addSignature("ChromeSignature")
                    .build();

    private static final TestBrowser FIREFOX =
            new TestBrowserBuilder("org.mozilla.firefox")
                    .withBrowserDefaults()
                    .setVersion("10")
                    .addSignature("FirefoxSignature")
                    .build();

    private static final TestBrowser FIREFOX_CUSTOM_TAB =
        new TestBrowserBuilder("org.mozilla.firefox")
            .withBrowserDefaults()
            .setVersion("57")
            .addSignature("FirefoxSignature")
            .build();

    private static final TestBrowser DOLPHIN =
            new TestBrowserBuilder("mobi.mgeek.TunnyBrowser")
                    .withBrowserDefaults()
                    .setVersion("1.4.1")
                    .addSignature("DolphinSignature")
                    .build();

    private static final TestBrowser[] NO_BROWSERS = new TestBrowser[0];

    private AutoCloseable mMockitoCloseable;

    @Mock Context mContext;
    @Mock PackageManager mPackageManager;

    @Before
    public void setUp() {
        mMockitoCloseable = MockitoAnnotations.openMocks(this);
        when(mContext.getPackageManager()).thenReturn(mPackageManager);
    }

    @After
    public void tearDown() throws Exception {
        mMockitoCloseable.close();
    }

    @Test
    public void testSelect_warmUpSupportOnFirstMatch() throws NameNotFoundException {
        setBrowserList(CHROME, FIREFOX, DOLPHIN);
        setBrowsersWithWarmupSupport(CHROME, FIREFOX);
        checkSelectedBrowser(CHROME, USE_CUSTOM_TAB);
    }

    @Test
    public void testSelect_warmUpSupportOnAlternateBrowser()
            throws NameNotFoundException {
        setBrowserList(DOLPHIN, FIREFOX);
        setBrowsersWithWarmupSupport(FIREFOX);
        checkSelectedBrowser(FIREFOX, USE_CUSTOM_TAB);
    }

    @Test
    public void testSelect_warmUpSupportOnAlternateBrowsers()
            throws NameNotFoundException {
        setBrowserList(DOLPHIN, CHROME, FIREFOX);
        setBrowsersWithWarmupSupport(CHROME, FIREFOX);
        checkSelectedBrowser(CHROME, USE_CUSTOM_TAB);
    }

    @Test
    public void testSelect_noWarmUpSupportOnAnyBrowser() throws NameNotFoundException {
        setBrowserList(CHROME, DOLPHIN);
        setBrowsersWithWarmupSupport(NO_BROWSERS);
        checkSelectedBrowser(CHROME, USE_STANDALONE);
    }

    @Test
    public void testSelect_noBrowsers() throws NameNotFoundException {
        setBrowserList(NO_BROWSERS);
        setBrowsersWithWarmupSupport(NO_BROWSERS);
        checkSelectedBrowser(null, false);
    }

    @Test
    public void testSelect_ignoreAuthorityRestrictedBrowsers()
            throws NameNotFoundException {
        TestBrowser authorityRestrictedBrowser =
                new TestBrowserBuilder("com.badguy.proxy")
                        .withBrowserDefaults()
                        .addAuthority("www.example.com")
                        .build();
        setBrowserList(authorityRestrictedBrowser, CHROME);
        setBrowsersWithWarmupSupport(authorityRestrictedBrowser, CHROME);
        checkSelectedBrowser(CHROME, USE_CUSTOM_TAB);
    }

    @Test
    public void testSelect_ignoreBrowsersWithoutBrowseableCategory()
            throws NameNotFoundException {
        TestBrowser misconfiguredBrowser =
                new TestBrowserBuilder("com.broken.browser")
                        .addAction(Intent.ACTION_VIEW)
                        .addCategory(Intent.CATEGORY_DEFAULT)
                        .addScheme(SCHEME_HTTP)
                        .addScheme(SCHEME_HTTPS)
                        .build();
        setBrowserList(misconfiguredBrowser, CHROME);
        setBrowsersWithWarmupSupport(misconfiguredBrowser, CHROME);
        checkSelectedBrowser(CHROME, USE_CUSTOM_TAB);
    }

    @Test
    public void testSelect_ignoreBrowsersWithoutHttpsSupport()
            throws NameNotFoundException {
        TestBrowser noHttpsBrowser =
                new TestBrowserBuilder("com.broken.browser")
                        .addAction(Intent.ACTION_VIEW)
                        .addCategory(Intent.CATEGORY_BROWSABLE)
                        .addScheme(SCHEME_HTTP)
                        .build();
        setBrowserList(DOLPHIN, noHttpsBrowser);
        setBrowsersWithWarmupSupport(noHttpsBrowser);
        checkSelectedBrowser(DOLPHIN, USE_STANDALONE);
    }

    @Test
    public void testSelect_matcherPrefersStandaloneChrome() throws NameNotFoundException {
        // in this scenario, the user has firefox as their default but the app insists on using
        // chrome via a browser allowList.
        setBrowserList(FIREFOX, CHROME, DOLPHIN);
        setBrowsersWithWarmupSupport(FIREFOX, CHROME);
        checkSelectedBrowser(CHROME,
                USE_STANDALONE,
                new VersionedBrowserMatcher(
                        CHROME.mPackageName,
                        CHROME.mSignatureHashes,
                        USE_STANDALONE,
                        VersionRange.ANY_VERSION));
    }

    @Test
    public void testSelect_noMatchingBrowser() throws NameNotFoundException {
        setBrowserList(FIREFOX, DOLPHIN);
        setBrowsersWithWarmupSupport(NO_BROWSERS);

        checkSelectedBrowser(
                null,
                USE_STANDALONE,
                new VersionedBrowserMatcher(
                        CHROME.mPackageName,
                        CHROME.mSignatureHashes,
                        USE_STANDALONE,
                        VersionRange.ANY_VERSION));
    }

    @Test
    public void testSelect_defaultBrowserSetNoneSupporting() throws NameNotFoundException {
        // Chrome is set as the users default browser, but the version is not supporting Custom Tabs
        // BrowserSelector.getAllBrowsers will result in a list, where the Dolphin browser is the
        // first element and the other browser, in this case Firefox, as the second element in the list.
        setBrowserList(FIREFOX, CHROME);
        setBrowsersWithWarmupSupport(NO_BROWSERS);
        when(mContext.getPackageManager().resolveActivity(BROWSER_INTENT, 0))
            .thenReturn(CHROME.mResolveInfo);
        List<BrowserDescriptor> allBrowsers = BrowserSelector.getAllBrowsers(mContext);

<<<<<<< HEAD
        assertThat(allBrowsers.get(0).packageName.equals(CHROME.mPackageName));
        assertFalse(allBrowsers.get(0).useCustomTab);
        assertThat(allBrowsers.get(1).packageName.equals(FIREFOX.mPackageName));
        assertFalse(allBrowsers.get(1).useCustomTab);
=======
        assertThat(allBrowsers.get(0).packageName).isEqualTo(CHROME.mPackageName);
        assertThat(allBrowsers.get(0).useCustomTab).isFalse();
        assertThat(allBrowsers.get(1).packageName).isEqualTo(FIREFOX.mPackageName);
        assertThat(allBrowsers.get(1).useCustomTab).isFalse();
>>>>>>> 5966cc7e
    }

    @Test
    public void testSelect_defaultBrowserNoCustomTabs() throws NameNotFoundException {
        // Firefox is set as the users default browser, but the version is not supporting Custom Tabs
        // BrowserSelector.getAllBrowsers will result in a list, where the Firefox browser is the
        // first element and the other browser, in this case Chrome, as the second element in the list.
        setBrowserList(CHROME, FIREFOX);
        setBrowsersWithWarmupSupport(CHROME);
        when(mContext.getPackageManager().resolveActivity(BROWSER_INTENT, 0))
            .thenReturn(FIREFOX.mResolveInfo);
        List<BrowserDescriptor> allBrowsers = BrowserSelector.getAllBrowsers(mContext);

<<<<<<< HEAD
        assertThat(allBrowsers.get(0).packageName.equals(FIREFOX.mPackageName));
        assertFalse(allBrowsers.get(0).useCustomTab);
        assertThat(allBrowsers.get(1).packageName.equals(CHROME.mPackageName));
        assertTrue(allBrowsers.get(1).useCustomTab);
=======
        assertThat(allBrowsers.get(0).packageName).isEqualTo(FIREFOX.mPackageName);
        assertThat(allBrowsers.get(0).useCustomTab).isFalse();
        assertThat(allBrowsers.get(1).packageName).isEqualTo(CHROME.mPackageName);
        assertThat(allBrowsers.get(1).useCustomTab).isTrue();
>>>>>>> 5966cc7e
    }

    @Test
    public void testSelect_selectDefaultBrowserCustomTabs() throws NameNotFoundException {
        // Firefox is set as the users default browser, supporting Custom Tabs
        // BrowserSelector.getAllBrowsers will result in a list, where the Firefox browser is the
        // first element two elements in the list and the other browser, in this case Chrome,
        // as the third element in the list.
        setBrowserList(CHROME, FIREFOX_CUSTOM_TAB);
        setBrowsersWithWarmupSupport(CHROME, FIREFOX_CUSTOM_TAB);
        when(mContext.getPackageManager().resolveActivity(BROWSER_INTENT, 0))
            .thenReturn(FIREFOX_CUSTOM_TAB.mResolveInfo);
        List<BrowserDescriptor> allBrowsers = BrowserSelector.getAllBrowsers(mContext);

<<<<<<< HEAD
        assertThat(allBrowsers.get(0).packageName.equals(FIREFOX_CUSTOM_TAB.mPackageName));
        assertTrue(allBrowsers.get(0).useCustomTab);
        assertThat(allBrowsers.get(1).packageName.equals(FIREFOX_CUSTOM_TAB.mPackageName));
        assertFalse(allBrowsers.get(1).useCustomTab);
        assertThat(allBrowsers.get(2).packageName.equals(CHROME.mPackageName));
        assertTrue(allBrowsers.get(2).useCustomTab);
=======
        assertThat(allBrowsers.get(0).packageName).isEqualTo(FIREFOX_CUSTOM_TAB.mPackageName);
        assertThat(allBrowsers.get(0).useCustomTab).isTrue();
        assertThat(allBrowsers.get(1).packageName).isEqualTo(FIREFOX_CUSTOM_TAB.mPackageName);
        assertThat(allBrowsers.get(1).useCustomTab).isFalse();
        assertThat(allBrowsers.get(2).packageName).isEqualTo(CHROME.mPackageName);
        assertThat(allBrowsers.get(2).useCustomTab).isTrue();
>>>>>>> 5966cc7e
    }

    @Test
    public void testSelect_selectDefaultBrowserSetNoneSupporting() throws NameNotFoundException {
        // Chrome is set as the users default browser, none of the browsers support Custom Tabs
        // BrowserSelector.select will return Chrome as it the default browser.
        setBrowserList(FIREFOX, CHROME);
        setBrowsersWithWarmupSupport(NO_BROWSERS);
        when(mContext.getPackageManager().resolveActivity(BROWSER_INTENT, 0))
            .thenReturn(CHROME.mResolveInfo);

        checkSelectedBrowser(CHROME, USE_STANDALONE);
    }

    @Test
    public void testSelect_selectDefaultBrowserNoCustomTabs() throws NameNotFoundException {
        // Firefox is set as the users default browser, but the version is not supporting Custom Tabs
        // BrowserSelector.select will return Chrome as it is supporting Custom Tabs.
        setBrowserList(CHROME, FIREFOX);
        setBrowsersWithWarmupSupport(CHROME);
        when(mContext.getPackageManager().resolveActivity(BROWSER_INTENT, 0))
            .thenReturn(FIREFOX.mResolveInfo);

        checkSelectedBrowser(CHROME, USE_CUSTOM_TAB);
    }

    @Test
    public void testSelect_defaultBrowserCustomTabs() throws NameNotFoundException {
        // Firefox is set as the users default browser, supporting Custom Tabs
        // BrowserSelector.select will return Firefox.
        setBrowserList(CHROME, FIREFOX_CUSTOM_TAB);
        setBrowsersWithWarmupSupport(CHROME, FIREFOX_CUSTOM_TAB);
        when(mContext.getPackageManager().resolveActivity(BROWSER_INTENT, 0))
            .thenReturn(FIREFOX_CUSTOM_TAB.mResolveInfo);

        checkSelectedBrowser(FIREFOX_CUSTOM_TAB, USE_CUSTOM_TAB);
    }

    /**
     * Browsers are expected to be in priority order, such that the default would be first.
     */
    private void setBrowserList(TestBrowser... browsers) throws NameNotFoundException {
        if (browsers == null) {
            return;
        }

        List<ResolveInfo> resolveInfos = new ArrayList<>();

        for (TestBrowser browser : browsers) {
            when(mPackageManager.getPackageInfo(
                    eq(browser.mPackageInfo.packageName),
                    eq(PackageManager.GET_SIGNATURES)))
                    .thenReturn(browser.mPackageInfo);
            resolveInfos.add(browser.mResolveInfo);
        }

        when(mPackageManager.queryIntentActivities(
                BROWSER_INTENT,
                PackageManager.GET_RESOLVED_FILTER))
                .thenReturn(resolveInfos);
    }

    private void setBrowsersWithWarmupSupport(TestBrowser... browsers) {
        if (browsers == null) {
            return;
        }
        for (TestBrowser browser : browsers) {
            when(mPackageManager.resolveService(
                    serviceIntentEq(browser.mResolveInfo.activityInfo.packageName),
                    eq(0)))
                    .thenReturn(browser.mResolveInfo);
        }
    }

    private void checkSelectedBrowser(TestBrowser expected, boolean expectCustomTabUse) {
        checkSelectedBrowser(expected, expectCustomTabUse, AnyBrowserMatcher.INSTANCE);
    }

    private void checkSelectedBrowser(
            TestBrowser expected,
            boolean expectCustomTabUse,
            BrowserMatcher browserMatcher) {
        BrowserDescriptor result = BrowserSelector.select(mContext, browserMatcher);
        if (expected == null) {
            assertThat(result).isNull();
        } else {
            assertThat(result).isNotNull();
            assertThat(result.packageName).isEqualTo(expected.mPackageName);
            assertThat(result.useCustomTab).isEqualTo(expectCustomTabUse);
        }
    }

    private static class TestBrowser {
        final String mPackageName;
        final ResolveInfo mResolveInfo;
        final PackageInfo mPackageInfo;
        final Set<String> mSignatureHashes;

        TestBrowser(
                String packageName,
                PackageInfo packageInfo,
                ResolveInfo resolveInfo,
                Set<String> signatureHashes) {
            mPackageName = packageName;
            mResolveInfo = resolveInfo;
            mPackageInfo = packageInfo;
            mSignatureHashes = signatureHashes;
        }
    }

    private static class TestBrowserBuilder {
        private final String mPackageName;
        private final List<byte[]> mSignatures = new ArrayList<>();
        private final List<String> mActions = new ArrayList<>();
        private final List<String> mCategories = new ArrayList<>();
        private final List<String> mSchemes = new ArrayList<>();
        private final List<String> mAuthorities = new ArrayList<>();
        private String mVersion;

        TestBrowserBuilder(String packageName) {
            mPackageName = packageName;
        }

        public TestBrowserBuilder withBrowserDefaults() {
            return addAction(Intent.ACTION_VIEW)
                    .addCategory(Intent.CATEGORY_BROWSABLE)
                    .addScheme(SCHEME_HTTP)
                    .addScheme(SCHEME_HTTPS);
        }

        public TestBrowserBuilder addAction(String action) {
            mActions.add(action);
            return this;
        }

        public TestBrowserBuilder addCategory(String category) {
            mCategories.add(category);
            return this;
        }

        public TestBrowserBuilder addScheme(String scheme) {
            mSchemes.add(scheme);
            return this;
        }

        public TestBrowserBuilder addAuthority(String authority) {
            mAuthorities.add(authority);
            return this;
        }

        public TestBrowserBuilder addSignature(String signature) {
            mSignatures.add(signature.getBytes(StandardCharsets.UTF_8));
            return this;
        }

        public TestBrowserBuilder setVersion(String version) {
            mVersion = version;
            return this;
        }

        public TestBrowser build() {
            PackageInfo pi = new PackageInfo();
            pi.packageName = mPackageName;
            pi.versionName = mVersion;
            pi.signatures = new Signature[mSignatures.size()];

            for (int i = 0; i < mSignatures.size(); i++) {
                pi.signatures[i] = new Signature(mSignatures.get(i));
            }

            Set<String> signatureHashes = BrowserDescriptor.generateSignatureHashes(pi.signatures);

            ResolveInfo ri = new ResolveInfo();
            ri.activityInfo = new ActivityInfo();
            ri.activityInfo.packageName = mPackageName;
            ri.filter = new IntentFilter();

            for (String action : mActions) {
                ri.filter.addAction(action);
            }

            for (String category : mCategories) {
                ri.filter.addCategory(category);
            }

            for (String scheme : mSchemes) {
                ri.filter.addDataScheme(scheme);
            }

            for (String authority: mAuthorities) {
                ri.filter.addDataAuthority(authority, null);
            }

            return new TestBrowser(mPackageName, pi, ri, signatureHashes);
        }
    }

    /**
     * Custom matcher for verifying the intent fired during token request.
     */
    private static class ServiceIntentMatcher implements ArgumentMatcher<Intent> {

        private String mPackage;

        ServiceIntentMatcher(String pkg) {
            mPackage = pkg;
        }

        @Override
        public boolean matches(Intent intent) {
            return (intent != null)
                    && (BrowserSelector.ACTION_CUSTOM_TABS_CONNECTION.equals(
                            intent.getAction()))
                    && (TextUtils.equals(mPackage, intent.getPackage()));
        }
    }

    private static Intent serviceIntentEq(String pkg) {
        return argThat(new ServiceIntentMatcher(pkg));
    }
}<|MERGE_RESOLUTION|>--- conflicted
+++ resolved
@@ -14,11 +14,6 @@
 
 package net.openid.appauth.browser;
 
-<<<<<<< HEAD
-import static junit.framework.Assert.assertFalse;
-import static junit.framework.Assert.assertTrue;
-=======
->>>>>>> 5966cc7e
 import static net.openid.appauth.browser.BrowserSelector.BROWSER_INTENT;
 import static org.assertj.core.api.Assertions.assertThat;
 import static org.mockito.ArgumentMatchers.argThat;
@@ -35,10 +30,6 @@
 import android.content.pm.ResolveInfo;
 import android.content.pm.Signature;
 import android.text.TextUtils;
-<<<<<<< HEAD
-import java.nio.charset.Charset;
-=======
->>>>>>> 5966cc7e
 import java.nio.charset.StandardCharsets;
 import java.util.ArrayList;
 import java.util.List;
@@ -231,17 +222,10 @@
             .thenReturn(CHROME.mResolveInfo);
         List<BrowserDescriptor> allBrowsers = BrowserSelector.getAllBrowsers(mContext);
 
-<<<<<<< HEAD
-        assertThat(allBrowsers.get(0).packageName.equals(CHROME.mPackageName));
-        assertFalse(allBrowsers.get(0).useCustomTab);
-        assertThat(allBrowsers.get(1).packageName.equals(FIREFOX.mPackageName));
-        assertFalse(allBrowsers.get(1).useCustomTab);
-=======
         assertThat(allBrowsers.get(0).packageName).isEqualTo(CHROME.mPackageName);
         assertThat(allBrowsers.get(0).useCustomTab).isFalse();
         assertThat(allBrowsers.get(1).packageName).isEqualTo(FIREFOX.mPackageName);
         assertThat(allBrowsers.get(1).useCustomTab).isFalse();
->>>>>>> 5966cc7e
     }
 
     @Test
@@ -255,17 +239,10 @@
             .thenReturn(FIREFOX.mResolveInfo);
         List<BrowserDescriptor> allBrowsers = BrowserSelector.getAllBrowsers(mContext);
 
-<<<<<<< HEAD
-        assertThat(allBrowsers.get(0).packageName.equals(FIREFOX.mPackageName));
-        assertFalse(allBrowsers.get(0).useCustomTab);
-        assertThat(allBrowsers.get(1).packageName.equals(CHROME.mPackageName));
-        assertTrue(allBrowsers.get(1).useCustomTab);
-=======
         assertThat(allBrowsers.get(0).packageName).isEqualTo(FIREFOX.mPackageName);
         assertThat(allBrowsers.get(0).useCustomTab).isFalse();
         assertThat(allBrowsers.get(1).packageName).isEqualTo(CHROME.mPackageName);
         assertThat(allBrowsers.get(1).useCustomTab).isTrue();
->>>>>>> 5966cc7e
     }
 
     @Test
@@ -280,21 +257,12 @@
             .thenReturn(FIREFOX_CUSTOM_TAB.mResolveInfo);
         List<BrowserDescriptor> allBrowsers = BrowserSelector.getAllBrowsers(mContext);
 
-<<<<<<< HEAD
-        assertThat(allBrowsers.get(0).packageName.equals(FIREFOX_CUSTOM_TAB.mPackageName));
-        assertTrue(allBrowsers.get(0).useCustomTab);
-        assertThat(allBrowsers.get(1).packageName.equals(FIREFOX_CUSTOM_TAB.mPackageName));
-        assertFalse(allBrowsers.get(1).useCustomTab);
-        assertThat(allBrowsers.get(2).packageName.equals(CHROME.mPackageName));
-        assertTrue(allBrowsers.get(2).useCustomTab);
-=======
         assertThat(allBrowsers.get(0).packageName).isEqualTo(FIREFOX_CUSTOM_TAB.mPackageName);
         assertThat(allBrowsers.get(0).useCustomTab).isTrue();
         assertThat(allBrowsers.get(1).packageName).isEqualTo(FIREFOX_CUSTOM_TAB.mPackageName);
         assertThat(allBrowsers.get(1).useCustomTab).isFalse();
         assertThat(allBrowsers.get(2).packageName).isEqualTo(CHROME.mPackageName);
         assertThat(allBrowsers.get(2).useCustomTab).isTrue();
->>>>>>> 5966cc7e
     }
 
     @Test
