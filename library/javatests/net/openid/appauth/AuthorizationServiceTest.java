/*
 * Copyright 2015 The AppAuth for Android Authors. All Rights Reserved.
 *
 * Licensed under the Apache License, Version 2.0 (the "License"); you may not use this file except
 * in compliance with the License. You may obtain a copy of the License at
 *
 * http://www.apache.org/licenses/LICENSE-2.0
 *
 * Unless required by applicable law or agreed to in writing, software distributed under the
 * License is distributed on an "AS IS" BASIS, WITHOUT WARRANTIES OR CONDITIONS OF ANY KIND, either
 * express or implied. See the License for the specific language governing permissions and
 * limitations under the License.
 */

package net.openid.appauth;

import static android.os.Looper.getMainLooper;

import android.app.PendingIntent;
import android.content.Context;
import android.content.Intent;
import android.graphics.Color;
import android.net.Uri;
import androidx.annotation.ColorInt;
import androidx.annotation.Nullable;
import androidx.browser.customtabs.CustomTabsClient;
import androidx.browser.customtabs.CustomTabsIntent;
import androidx.browser.customtabs.CustomTabsServiceConnection;

import net.openid.appauth.AppAuthConfiguration.Builder;
import net.openid.appauth.AuthorizationException.GeneralErrors;
import net.openid.appauth.browser.BrowserDescriptor;
import net.openid.appauth.browser.Browsers;
import net.openid.appauth.browser.CustomTabManager;
import net.openid.appauth.connectivity.ConnectionBuilder;
import net.openid.appauth.internal.UriUtil;

import org.junit.After;
import org.junit.Before;
import org.junit.Test;
import org.junit.runner.RunWith;
import org.mockito.ArgumentCaptor;
import org.mockito.ArgumentMatcher;
import org.mockito.Mock;
import org.mockito.MockitoAnnotations;
import org.robolectric.RobolectricTestRunner;
import org.robolectric.android.util.concurrent.PausedExecutorService;
import org.robolectric.annotation.Config;
import org.robolectric.annotation.LooperMode;
import org.robolectric.shadows.ShadowPausedAsyncTask;

import java.io.ByteArrayInputStream;
import java.io.ByteArrayOutputStream;
import java.io.IOException;
import java.io.InputStream;
import java.io.OutputStream;
import java.net.HttpURLConnection;
import java.util.Map;

import static androidx.browser.customtabs.CustomTabsIntent.EXTRA_TITLE_VISIBILITY_STATE;
import static androidx.browser.customtabs.CustomTabsIntent.EXTRA_TOOLBAR_COLOR;
import static net.openid.appauth.AuthorizationManagementActivity.KEY_AUTH_INTENT;
import static net.openid.appauth.AuthorizationManagementActivity.KEY_AUTH_REQUEST;
import static net.openid.appauth.AuthorizationManagementActivity.KEY_CANCEL_INTENT;
import static net.openid.appauth.AuthorizationManagementActivity.KEY_COMPLETE_INTENT;
import static net.openid.appauth.TestValues.TEST_ACCESS_TOKEN;
import static net.openid.appauth.TestValues.TEST_CLIENT_ID;
import static net.openid.appauth.TestValues.TEST_CLIENT_SECRET;
import static net.openid.appauth.TestValues.TEST_CLIENT_SECRET_EXPIRES_AT;
import static net.openid.appauth.TestValues.TEST_ID_TOKEN;
import static net.openid.appauth.TestValues.TEST_NONCE;
import static net.openid.appauth.TestValues.TEST_REFRESH_TOKEN;
import static net.openid.appauth.TestValues.TEST_STATE;
import static net.openid.appauth.TestValues.getTestAuthCodeExchangeRequest;
import static net.openid.appauth.TestValues.getTestAuthCodeExchangeRequestBuilder;
import static net.openid.appauth.TestValues.getTestAuthRequestBuilder;
<<<<<<< HEAD
=======
import static net.openid.appauth.TestValues.getTestEndSessionRequest;
import static net.openid.appauth.TestValues.getTestEndSessionRequestBuilder;
>>>>>>> 5966cc7e
import static net.openid.appauth.TestValues.getTestIdTokenWithNonce;
import static net.openid.appauth.TestValues.getTestRegistrationRequest;
import static org.assertj.core.api.Assertions.assertThat;
import static org.junit.Assert.assertEquals;
import static org.junit.Assert.assertNotNull;
import static org.junit.Assert.assertNull;
import static org.junit.Assert.assertTrue;
import static org.mockito.ArgumentMatchers.any;
import static org.mockito.ArgumentMatchers.anyInt;
import static org.mockito.ArgumentMatchers.argThat;
import static org.mockito.ArgumentMatchers.eq;
import static org.mockito.Mockito.never;
import static org.mockito.Mockito.verify;
import static org.mockito.Mockito.when;
import static org.robolectric.Shadows.shadowOf;

@RunWith(RobolectricTestRunner.class)
@Config(sdk = 16)
@LooperMode(LooperMode.Mode.PAUSED)
public class AuthorizationServiceTest {
    private static final int CALLBACK_TIMEOUT_MILLIS = 1000;

    private static final int TEST_EXPIRES_IN = 3600;
    private static final String TEST_BROWSER_PACKAGE = "com.browser.test";

    private static final String REGISTRATION_RESPONSE_JSON = "{\n"
            + " \"client_id\": \"" + TEST_CLIENT_ID + "\",\n"
            + " \"client_secret\": \"" + TEST_CLIENT_SECRET + "\",\n"
            + " \"client_secret_expires_at\": \"" + TEST_CLIENT_SECRET_EXPIRES_AT + "\",\n"
            + " \"application_type\": " + RegistrationRequest.APPLICATION_TYPE_NATIVE + "\n"
            + "}";

    private static final String INVALID_GRANT_RESPONSE_JSON = "{\n"
            + "  \"error\": \"invalid_grant\",\n"
            + "  \"error_description\": \"invalid_grant description\"\n"
            + "}";

    private static final String INVALID_GRANT_NO_DESC_RESPONSE_JSON = "{\n"
            + "  \"error\": \"invalid_grant\"\n"
            + "}";

    private static final int TEST_INVALID_GRANT_CODE = 2002;

    private AutoCloseable mMockitoCloseable;
    private AuthorizationCallback mAuthCallback;
    private RegistrationCallback mRegistrationCallback;
    private AuthorizationService mService;
    private OutputStream mOutputStream;
    private BrowserDescriptor mBrowserDescriptor;
    @Mock ConnectionBuilder mConnectionBuilder;
    @Mock HttpURLConnection mHttpConnection;
    @Mock PendingIntent mPendingIntent;
    @Mock Context mContext;
    @Mock CustomTabsClient mClient;
    @Mock CustomTabManager mCustomTabManager;
    private PausedExecutorService mPausedExecutorService;

    @Before
    @SuppressWarnings("ResourceType")
    public void setUp() throws Exception {
        mMockitoCloseable = MockitoAnnotations.openMocks(this);
        mAuthCallback = new AuthorizationCallback();
        mRegistrationCallback = new RegistrationCallback();
        mBrowserDescriptor = Browsers.Chrome.customTab("46");
        mService = new AuthorizationService(
                mContext,
                new Builder()
                        .setConnectionBuilder(mConnectionBuilder)
                        .build(),
                mBrowserDescriptor,
                mCustomTabManager);
        mOutputStream = new ByteArrayOutputStream();
        when(mConnectionBuilder.openConnection(any(Uri.class))).thenReturn(mHttpConnection);
        when(mHttpConnection.getOutputStream()).thenReturn(mOutputStream);
        when(mContext.bindService(serviceIntentEq(), any(CustomTabsServiceConnection.class),
                anyInt())).thenReturn(true);
        when(mCustomTabManager.createTabBuilder())
                .thenReturn(new CustomTabsIntent.Builder());

        mPausedExecutorService = new PausedExecutorService();
        ShadowPausedAsyncTask.overrideExecutor(mPausedExecutorService);
    }

    @After
    public void tearDown() throws Exception {
        mMockitoCloseable.close();
    }

    @Test
    public void testAuthorizationRequest_withSpecifiedState() throws Exception {
        AuthorizationRequest request = getTestAuthRequestBuilder()
                .setState(TEST_STATE)
                .build();
        mService.performAuthorizationRequest(request, mPendingIntent);
        Intent intent = captureAuthRequestIntent();
        assertRequestIntent(intent, null);
        assertEquals(request.toUri().toString(), intent.getData().toString());
    }

    @Test
<<<<<<< HEAD
=======
    public void testEndSessionRequest_withSpecifiedState() throws Exception {
        EndSessionRequest request = getTestEndSessionRequestBuilder()
            .setState(TEST_STATE)
            .build();
        mService.performEndSessionRequest(request, mPendingIntent);
        Intent intent = captureAuthRequestIntent();
        assertRequestIntent(intent, null);
        assertEquals(request.toUri().toString(), intent.getData().toString());
    }

    @Test
>>>>>>> 5966cc7e
    public void testAuthorizationRequest_withSpecifiedNonce() throws Exception {
        AuthorizationRequest request = getTestAuthRequestBuilder()
            .setNonce(TEST_NONCE)
            .build();
        mService.performAuthorizationRequest(request, mPendingIntent);
        Intent intent = captureAuthRequestIntent();
        assertRequestIntent(intent, null);
        assertEquals(request.toUri().toString(), intent.getData().toString());
    }

    @Test
    public void testAuthorizationRequest_withDefaultRandomStateAndNonce() throws Exception {
        AuthorizationRequest request = getTestAuthRequestBuilder().build();
        mService.performAuthorizationRequest(request, mPendingIntent);
        Intent intent = captureAuthRequestIntent();
        assertRequestIntent(intent, null);
    }

    @Test
    public void testAuthorizationRequest_customization() throws Exception {
        CustomTabsIntent customTabsIntent = new CustomTabsIntent.Builder()
                .setToolbarColor(Color.GREEN)
                .build();
        mService.performAuthorizationRequest(
                getTestAuthRequestBuilder().build(),
                mPendingIntent,
                customTabsIntent);
        Intent intent = captureAuthRequestIntent();
        assertColorMatch(intent, Color.GREEN);
    }

    @Test
    public void testEndSessionRequest_customization() throws Exception {
        CustomTabsIntent customTabsIntent = new CustomTabsIntent.Builder()
            .setToolbarColor(Color.GREEN)
            .build();
        mService.performEndSessionRequest(
            getTestEndSessionRequest(),
            mPendingIntent,
            customTabsIntent);
        Intent intent = captureAuthRequestIntent();
        assertColorMatch(intent, Color.GREEN);
    }

    @Test(expected = IllegalStateException.class)
    public void testAuthorizationRequest_afterDispose() throws Exception {
        mService.dispose();
        mService.performAuthorizationRequest(getTestAuthRequestBuilder().build(), mPendingIntent);
    }

    @Test(expected = IllegalStateException.class)
    public void testEndSessionRequest_afterDispose() throws Exception {
        mService.dispose();
        mService.performEndSessionRequest(getTestEndSessionRequest(), mPendingIntent);
    }

    @Test
    public void testGetAuthorizationRequestIntent_preservesRequest() {
        AuthorizationRequest request = getTestAuthRequestBuilder().build();
        Intent intent = mService.getAuthorizationRequestIntent(request);
        assertThat(intent.hasExtra(KEY_AUTH_INTENT)).isTrue();
        assertThat(intent.getStringExtra(KEY_AUTH_REQUEST))
                .isEqualTo(request.jsonSerializeString());
    }

    @Test
    public void testGetAuthorizationRequestIntent_doesNotInitPendingIntents() {
        AuthorizationRequest request = getTestAuthRequestBuilder().build();
        Intent intent = mService.getAuthorizationRequestIntent(request);
        Intent actualAuthIntent = intent.getParcelableExtra(KEY_AUTH_INTENT);
        assertThat(actualAuthIntent.<Intent>getParcelableExtra(KEY_COMPLETE_INTENT)).isNull();
        assertThat(actualAuthIntent.<Intent>getParcelableExtra(KEY_CANCEL_INTENT)).isNull();
    }

    @Test
    public void testGetAuthorizationRequestIntent_withCustomTabs_preservesTabSettings() {
        AuthorizationRequest request = getTestAuthRequestBuilder().build();
        @ColorInt int toolbarColor = Color.GREEN;
        CustomTabsIntent customTabsIntent = new CustomTabsIntent.Builder()
                .setToolbarColor(toolbarColor)
                .setShowTitle(true)
                .build();

        Intent intent = mService.getAuthorizationRequestIntent(request, customTabsIntent);
        Intent actualAuthIntent = intent.getParcelableExtra(KEY_AUTH_INTENT);
        assertThat(actualAuthIntent.getIntExtra(EXTRA_TOOLBAR_COLOR, 0)).isEqualTo(toolbarColor);
        assertThat(actualAuthIntent.getIntExtra(EXTRA_TITLE_VISIBILITY_STATE, 0))
            .isEqualTo(CustomTabsIntent.SHOW_PAGE_TITLE);
    }

    @Test
    public void testTokenRequest() throws Exception {
        InputStream is = new ByteArrayInputStream(getAuthCodeExchangeResponseJson().getBytes());
        when(mHttpConnection.getInputStream()).thenReturn(is);
        when(mHttpConnection.getRequestProperty("Accept")).thenReturn(null);
        when(mHttpConnection.getResponseCode()).thenReturn(HttpURLConnection.HTTP_OK);
        TokenRequest request = getTestAuthCodeExchangeRequest();
        mService.performTokenRequest(request, mAuthCallback);
        mPausedExecutorService.runAll();
        shadowOf(getMainLooper()).idle();
        assertTokenResponse(mAuthCallback.response, request);
        String postBody = mOutputStream.toString();

        // by default, we set application/json as an acceptable response type if a value was not
        // already set
        verify(mHttpConnection).setRequestProperty("Accept", "application/json");

        Map<String, String> params = UriUtil.formUrlDecodeUnique(postBody);

        for (Map.Entry<String, String> requestParam : request.getRequestParameters().entrySet()) {
            assertThat(params).containsEntry(requestParam.getKey(), requestParam.getValue());
        }

        assertThat(params).containsEntry(TokenRequest.PARAM_CLIENT_ID, request.clientId);
    }

    @Test
    public void testTokenRequest_withNonceValidation() throws Exception {
        String idToken = getTestIdTokenWithNonce(TEST_NONCE);
        InputStream is = new ByteArrayInputStream(
            getAuthCodeExchangeResponseJson(idToken).getBytes());
        when(mHttpConnection.getInputStream()).thenReturn(is);
        when(mHttpConnection.getRequestProperty("Accept")).thenReturn(null);
        when(mHttpConnection.getResponseCode()).thenReturn(HttpURLConnection.HTTP_OK);
        TokenRequest request = getTestAuthCodeExchangeRequestBuilder()
                .setNonce(TEST_NONCE)
                .build();
        mService.performTokenRequest(request, mAuthCallback);
<<<<<<< HEAD
        mAuthCallback.waitForCallback();
=======
        mPausedExecutorService.runAll();
        shadowOf(getMainLooper()).idle();
>>>>>>> 5966cc7e
        assertTokenResponse(mAuthCallback.response, request, idToken);
    }

    @Test
    public void testTokenRequest_clientSecretBasicAuth() throws Exception {
        InputStream is = new ByteArrayInputStream(getAuthCodeExchangeResponseJson().getBytes());
        when(mHttpConnection.getInputStream()).thenReturn(is);
        when(mHttpConnection.getRequestProperty("Accept")).thenReturn(null);
        when(mHttpConnection.getResponseCode()).thenReturn(HttpURLConnection.HTTP_OK);
        TokenRequest request = getTestAuthCodeExchangeRequest();

        ClientSecretBasic clientAuth = new ClientSecretBasic("SUPER_SECRET");
        mService.performTokenRequest(request, clientAuth, mAuthCallback);
        mPausedExecutorService.runAll();
        shadowOf(getMainLooper()).idle();
        assertTokenResponse(mAuthCallback.response, request);
        String postBody = mOutputStream.toString();


        // client secret basic does not send the client ID in the body - explicitly check for
        // this as a possible regression, as this can break integration with IDPs if present.
        Map<String, String> params = UriUtil.formUrlDecodeUnique(postBody);
        assertThat(params).doesNotContainKey(TokenRequest.PARAM_CLIENT_ID);
    }

    @Test
    public void testTokenRequest_leaveExistingAcceptUntouched() throws Exception {
        InputStream is = new ByteArrayInputStream(getAuthCodeExchangeResponseJson().getBytes());

        // emulate some content types having already been set as an Accept value
        when(mHttpConnection.getRequestProperty("Accept"))
                .thenReturn("text/plain");

        when(mHttpConnection.getInputStream()).thenReturn(is);
        when(mHttpConnection.getResponseCode()).thenReturn(HttpURLConnection.HTTP_OK);
        TokenRequest request = getTestAuthCodeExchangeRequest();
        mService.performTokenRequest(request, mAuthCallback);

        // application/json should be added after the existing string
        verify(mHttpConnection, never()).setRequestProperty(eq("Accept"), any(String.class));
    }

    @Test
    public void testTokenRequest_withBasicAuth() throws Exception {
        ClientSecretBasic csb = new ClientSecretBasic(TEST_CLIENT_SECRET);
        InputStream is = new ByteArrayInputStream(getAuthCodeExchangeResponseJson().getBytes());
        when(mHttpConnection.getResponseCode()).thenReturn(HttpURLConnection.HTTP_OK);
        when(mHttpConnection.getInputStream()).thenReturn(is);
        TokenRequest request = getTestAuthCodeExchangeRequest();
        mService.performTokenRequest(request, csb, mAuthCallback);
        mPausedExecutorService.runAll();
        shadowOf(getMainLooper()).idle();
        assertTokenResponse(mAuthCallback.response, request);
        String postBody = mOutputStream.toString();
        assertTokenRequestBody(postBody, request.getRequestParameters());
        verify(mHttpConnection).setRequestProperty("Authorization",
                csb.getRequestHeaders(TEST_CLIENT_ID).get("Authorization"));
    }

    @Test
    public void testTokenRequest_withPostAuth() throws Exception {
        ClientSecretPost csp = new ClientSecretPost(TEST_CLIENT_SECRET);
        InputStream is = new ByteArrayInputStream(getAuthCodeExchangeResponseJson().getBytes());
        when(mHttpConnection.getInputStream()).thenReturn(is);
        when(mHttpConnection.getResponseCode()).thenReturn(HttpURLConnection.HTTP_OK);
        TokenRequest request = getTestAuthCodeExchangeRequest();
        mService.performTokenRequest(request, csp, mAuthCallback);
        mPausedExecutorService.runAll();
        shadowOf(getMainLooper()).idle();
        assertTokenResponse(mAuthCallback.response, request);

        String postBody = mOutputStream.toString();
        Map<String, String> expectedRequestBody = request.getRequestParameters();
        expectedRequestBody.putAll(csp.getRequestParameters(TEST_CLIENT_ID));
        assertTokenRequestBody(postBody, expectedRequestBody);
    }

    @Test
    public void testTokenRequest_withInvalidGrant() throws Exception {
        ClientSecretPost csp = new ClientSecretPost(TEST_CLIENT_SECRET);
        InputStream is = new ByteArrayInputStream(INVALID_GRANT_RESPONSE_JSON.getBytes());
        when(mHttpConnection.getErrorStream()).thenReturn(is);
        when(mHttpConnection.getResponseCode()).thenReturn(HttpURLConnection.HTTP_BAD_REQUEST);
        TokenRequest request = getTestAuthCodeExchangeRequest();
        mService.performTokenRequest(request, csp, mAuthCallback);
        mPausedExecutorService.runAll();
        shadowOf(getMainLooper()).idle();
        assertInvalidGrant(mAuthCallback.error);
    }

    @Test
    public void testTokenRequest_withInvalidGrant2() throws Exception {
        ClientSecretPost csp = new ClientSecretPost(TEST_CLIENT_SECRET);
        InputStream is = new ByteArrayInputStream(INVALID_GRANT_RESPONSE_JSON.getBytes());
        when(mHttpConnection.getErrorStream()).thenReturn(is);
        when(mHttpConnection.getResponseCode()).thenReturn(199);
        TokenRequest request = getTestAuthCodeExchangeRequest();
        mService.performTokenRequest(request, csp, mAuthCallback);
        mPausedExecutorService.runAll();
        shadowOf(getMainLooper()).idle();
        assertInvalidGrant(mAuthCallback.error);
    }

    @Test
    public void testTokenRequest_withInvalidGrantWithNoDesc() throws Exception {
        ClientSecretPost csp = new ClientSecretPost(TEST_CLIENT_SECRET);
        InputStream is = new ByteArrayInputStream(INVALID_GRANT_NO_DESC_RESPONSE_JSON.getBytes());
        when(mHttpConnection.getErrorStream()).thenReturn(is);
        when(mHttpConnection.getResponseCode()).thenReturn(HttpURLConnection.HTTP_BAD_REQUEST);
        TokenRequest request = getTestAuthCodeExchangeRequest();
        mService.performTokenRequest(request, csp, mAuthCallback);
        mPausedExecutorService.runAll();
        shadowOf(getMainLooper()).idle();
        assertInvalidGrantWithNoDescription(mAuthCallback.error);
    }

    @Test
    public void testTokenRequest_IoException() throws Exception {
        Exception ex = new IOException();
        when(mHttpConnection.getInputStream()).thenThrow(ex);
        when(mHttpConnection.getResponseCode()).thenReturn(HttpURLConnection.HTTP_OK);
        mService.performTokenRequest(getTestAuthCodeExchangeRequest(), mAuthCallback);
        mPausedExecutorService.runAll();
        shadowOf(getMainLooper()).idle();
        assertNotNull(mAuthCallback.error);
        assertEquals(GeneralErrors.NETWORK_ERROR, mAuthCallback.error);
    }

    @Test
    public void testRegistrationRequest() throws Exception {
        InputStream is = new ByteArrayInputStream(REGISTRATION_RESPONSE_JSON.getBytes());
        when(mHttpConnection.getInputStream()).thenReturn(is);
        RegistrationRequest request = getTestRegistrationRequest();
        mService.performRegistrationRequest(request, mRegistrationCallback);
        mPausedExecutorService.runAll();
        shadowOf(getMainLooper()).idle();
        assertRegistrationResponse(mRegistrationCallback.response, request);
        String postBody = mOutputStream.toString();
        assertThat(postBody).isEqualTo(request.toJsonString());
    }

    @Test
    public void testRegistrationRequest_IoException() throws Exception {
        Exception ex = new IOException();
        when(mHttpConnection.getInputStream()).thenThrow(ex);
        mService.performRegistrationRequest(getTestRegistrationRequest(), mRegistrationCallback);
        mPausedExecutorService.runAll();
        shadowOf(getMainLooper()).idle();
        assertNotNull(mRegistrationCallback.error);
        assertEquals(GeneralErrors.NETWORK_ERROR, mRegistrationCallback.error);
    }

    @Test(expected = IllegalStateException.class)
    public void testTokenRequest_afterDispose() throws Exception {
        mService.dispose();
        mService.performTokenRequest(getTestAuthCodeExchangeRequest(), mAuthCallback);
    }

    @Test(expected = IllegalStateException.class)
    public void testCreateCustomTabsIntentBuilder_afterDispose() throws Exception {
        mService.dispose();
        mService.createCustomTabsIntentBuilder();
    }

    @Test
    public void testGetBrowserDescriptor_browserAvailable() {
        assertEquals(mService.getBrowserDescriptor(), mBrowserDescriptor);
    }

    private Intent captureAuthRequestIntent() {
        ArgumentCaptor<Intent> intentCaptor = ArgumentCaptor.forClass(Intent.class);
        verify(mContext).startActivity(intentCaptor.capture());

        // the real auth intent is wrapped in the intent by AuthorizationManagementActivity
        return intentCaptor
                .getValue()
                .getParcelableExtra(KEY_AUTH_INTENT);
    }

    private void assertTokenResponse(TokenResponse response, TokenRequest expectedRequest) {
        assertTokenResponse(response, expectedRequest, TEST_ID_TOKEN);
    }

    private void assertTokenResponse(
            TokenResponse response,
            TokenRequest expectedRequest,
            String idToken) {
        assertNotNull(response);
        assertEquals(expectedRequest, response.request);
        assertEquals(TEST_ACCESS_TOKEN, response.accessToken);
        assertEquals(TEST_REFRESH_TOKEN, response.refreshToken);
        assertEquals(AuthorizationResponse.TOKEN_TYPE_BEARER, response.tokenType);
        assertEquals(idToken, response.idToken);
    }

    private void assertInvalidGrant(AuthorizationException error) {
        assertNotNull(error);
        assertEquals(AuthorizationException.TYPE_OAUTH_TOKEN_ERROR, error.type);
        assertEquals(TEST_INVALID_GRANT_CODE, error.code);
        assertEquals("invalid_grant", error.error);
        assertEquals("invalid_grant description", error.errorDescription);
    }

    private void assertInvalidGrantWithNoDescription(AuthorizationException error) {
        assertNotNull(error);
        assertEquals(AuthorizationException.TYPE_OAUTH_TOKEN_ERROR, error.type);
        assertEquals(TEST_INVALID_GRANT_CODE, error.code);
        assertEquals("invalid_grant", error.error);
        assertNull(error.errorDescription);
    }

    private void assertRegistrationResponse(RegistrationResponse response,
                                            RegistrationRequest expectedRequest) {
        assertThat(response).isNotNull();
        assertThat(response.request).isEqualTo(expectedRequest);
        assertThat(response.clientId).isEqualTo(TEST_CLIENT_ID);
        assertThat(response.clientSecret).isEqualTo(TEST_CLIENT_SECRET);
        assertThat(response.clientSecretExpiresAt).isEqualTo(TEST_CLIENT_SECRET_EXPIRES_AT);
    }

    private void assertTokenRequestBody(
            String requestBody, Map<String, String> expectedParameters) {
        Uri postBody = new Uri.Builder().encodedQuery(requestBody).build();
        for (Map.Entry<String, String> param : expectedParameters.entrySet()) {
            assertThat(postBody.getQueryParameter(param.getKey())).isEqualTo(param.getValue());
        }
    }

    private static class AuthorizationCallback implements
            AuthorizationService.TokenResponseCallback {
        public TokenResponse response;
        public AuthorizationException error;

        @Override
        public void onTokenRequestCompleted(
                @Nullable TokenResponse tokenResponse,
                @Nullable AuthorizationException ex) {
            assertTrue((tokenResponse == null) ^ (ex == null));
            this.response = tokenResponse;
            this.error = ex;
        }
    }

    private static class RegistrationCallback implements
            AuthorizationService.RegistrationResponseCallback {
        public RegistrationResponse response;
        public AuthorizationException error;

        @Override
        public void onRegistrationRequestCompleted(
                @Nullable RegistrationResponse registrationResponse,
                @Nullable AuthorizationException ex) {
            assertTrue((registrationResponse == null) ^ (ex == null));
            this.response = registrationResponse;
            this.error = ex;
        }
    }

    private void assertRequestIntent(Intent intent, Integer color) {
        assertEquals(Intent.ACTION_VIEW, intent.getAction());
        assertColorMatch(intent, color);
    }

    private void assertColorMatch(Intent intent, Integer expected) {
        int color = intent.getIntExtra(CustomTabsIntent.EXTRA_TOOLBAR_COLOR, Color.TRANSPARENT);
        assertTrue((expected == null) || ((expected == color) && (color != Color.TRANSPARENT)));
    }

    /**
     * Custom matcher for verifying the intent fired during token request.
     */
    private static class CustomTabsServiceMatcher implements ArgumentMatcher<Intent> {

        CustomTabsServiceMatcher() { }

        @Override
        public boolean matches(Intent intent) {
            assertNotNull(intent);
            return TEST_BROWSER_PACKAGE.equals(intent.getPackage());
        }
    }

    static Intent serviceIntentEq() {
        return argThat(new CustomTabsServiceMatcher());
    }

    String getAuthCodeExchangeResponseJson() {
        return getAuthCodeExchangeResponseJson(null);
    }

    String getAuthCodeExchangeResponseJson(@Nullable String idToken) {
        if (idToken == null) {
            idToken = TEST_ID_TOKEN;
        }
        return "{\n"
                + "  \"refresh_token\": \"" + TEST_REFRESH_TOKEN + "\",\n"
                + "  \"access_token\": \"" + TEST_ACCESS_TOKEN + "\",\n"
                + "  \"expires_in\": \"" + TEST_EXPIRES_IN + "\",\n"
                + "  \"id_token\": \"" + idToken + "\",\n"
                + "  \"token_type\": \"" + AuthorizationResponse.TOKEN_TYPE_BEARER + "\"\n"
                + "}";
    }
}<|MERGE_RESOLUTION|>--- conflicted
+++ resolved
@@ -74,11 +74,8 @@
 import static net.openid.appauth.TestValues.getTestAuthCodeExchangeRequest;
 import static net.openid.appauth.TestValues.getTestAuthCodeExchangeRequestBuilder;
 import static net.openid.appauth.TestValues.getTestAuthRequestBuilder;
-<<<<<<< HEAD
-=======
 import static net.openid.appauth.TestValues.getTestEndSessionRequest;
 import static net.openid.appauth.TestValues.getTestEndSessionRequestBuilder;
->>>>>>> 5966cc7e
 import static net.openid.appauth.TestValues.getTestIdTokenWithNonce;
 import static net.openid.appauth.TestValues.getTestRegistrationRequest;
 import static org.assertj.core.api.Assertions.assertThat;
@@ -179,8 +176,6 @@
     }
 
     @Test
-<<<<<<< HEAD
-=======
     public void testEndSessionRequest_withSpecifiedState() throws Exception {
         EndSessionRequest request = getTestEndSessionRequestBuilder()
             .setState(TEST_STATE)
@@ -192,7 +187,6 @@
     }
 
     @Test
->>>>>>> 5966cc7e
     public void testAuthorizationRequest_withSpecifiedNonce() throws Exception {
         AuthorizationRequest request = getTestAuthRequestBuilder()
             .setNonce(TEST_NONCE)
@@ -321,12 +315,8 @@
                 .setNonce(TEST_NONCE)
                 .build();
         mService.performTokenRequest(request, mAuthCallback);
-<<<<<<< HEAD
-        mAuthCallback.waitForCallback();
-=======
-        mPausedExecutorService.runAll();
-        shadowOf(getMainLooper()).idle();
->>>>>>> 5966cc7e
+        mPausedExecutorService.runAll();
+        shadowOf(getMainLooper()).idle();
         assertTokenResponse(mAuthCallback.response, request, idToken);
     }
 
