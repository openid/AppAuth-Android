--- conflicted
+++ resolved
@@ -71,10 +71,7 @@
         String tokenEndpoint,
         String userInfoEndpoint,
         String registrationEndpoint,
-<<<<<<< HEAD
-=======
         String endSessionEndpoint,
->>>>>>> 5966cc7e
         String jwksUri,
         List<String> responseTypesSupported,
         List<String> subjectTypesSupported,
@@ -88,10 +85,7 @@
             + " \"authorization_endpoint\": \"" + authorizationEndpoint + "\",\n"
             + " \"token_endpoint\": \"" + tokenEndpoint + "\",\n"
             + " \"userinfo_endpoint\": \"" + userInfoEndpoint + "\",\n"
-<<<<<<< HEAD
-=======
             + " \"end_session_endpoint\": \"" + endSessionEndpoint + "\",\n"
->>>>>>> 5966cc7e
             + " \"registration_endpoint\": \"" + registrationEndpoint + "\",\n"
             + " \"jwks_uri\": \"" + jwksUri + "\",\n"
             + " \"response_types_supported\": " + toJson(responseTypesSupported) + ",\n"
@@ -139,11 +133,6 @@
     }
 
     public static AuthorizationRequest getTestAuthRequest() {
-<<<<<<< HEAD
-        return getTestAuthRequestBuilder().
-            setNonce(null).
-            build();
-=======
         return getTestAuthRequestBuilder()
             .setNonce(null)
             .build();
@@ -152,7 +141,6 @@
     public static EndSessionRequest getTestEndSessionRequest() {
         return getTestEndSessionRequestBuilder()
             .build();
->>>>>>> 5966cc7e
     }
 
     public static AuthorizationResponse.Builder getTestAuthResponseBuilder() {
