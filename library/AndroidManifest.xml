--- conflicted
+++ resolved
@@ -23,7 +23,6 @@
             android:theme="@android:style/Theme.Translucent.NoTitleBar"
             android:launchMode="singleTask" />
 
-<<<<<<< HEAD
         <activity android:name=".RedirectUriReceiverActivity" android:exported="true">
             <intent-filter>
                 <action android:name="android.intent.action.VIEW"/>
@@ -33,30 +32,6 @@
             </intent-filter>
         </activity>
     </application>
-=======
-    <activity android:name=".RedirectUriReceiverActivity" android:exported="true">
-      <intent-filter>
-        <action android:name="android.intent.action.VIEW"/>
-        <category android:name="android.intent.category.DEFAULT"/>
-        <category android:name="android.intent.category.BROWSABLE"/>
-          <data android:scheme="@string/keycloak_auth_redirect_scheme"/>
-      </intent-filter>
-    </activity>
 
-      <!-- Callback from logout screen -->
-      <activity android:name="net.openid.appauth.LogoutUriReceiverActivity">
-          <!--
-              Filter which captures custom scheme based redirects for Google authorization
-              requests.
-          -->
-          <intent-filter>
-              <action android:name="android.intent.action.VIEW"/>
-              <category android:name="android.intent.category.DEFAULT"/>
-              <category android:name="android.intent.category.BROWSABLE"/>
-              <data android:scheme="@string/keycloak_auth_logout_scheme"/>
-      </intent-filter>
-    </activity>
-  </application>
->>>>>>> fa454756
 
 </manifest>