--- conflicted
+++ resolved
@@ -580,21 +580,6 @@
 
         return new TokenRequest(
                 AuthorizationServiceConfiguration.fromJson(json.getJSONObject(KEY_CONFIGURATION)),
-<<<<<<< HEAD
-                JsonUtil.getString(json, KEY_CLIENT_ID))
-                .setRedirectUri(JsonUtil.getUriIfDefined(json, KEY_REDIRECT_URI))
-                .setGrantType(JsonUtil.getString(json, KEY_GRANT_TYPE))
-                .setRefreshToken(JsonUtil.getStringIfDefined(json, KEY_REFRESH_TOKEN))
-                .setAuthorizationCode(JsonUtil.getStringIfDefined(json, KEY_AUTHORIZATION_CODE))
-                .setAdditionalParameters(JsonUtil.getStringMap(json, KEY_ADDITIONAL_PARAMETERS))
-                .setNonce(JsonUtil.getStringIfDefined(json, KEY_NONCE));
-
-        if (json.has(KEY_SCOPE)) {
-            builder.setScopes(AsciiStringListUtil.stringToSet(JsonUtil.getString(json, KEY_SCOPE)));
-        }
-
-        return builder.build();
-=======
                 JsonUtil.getString(json, KEY_CLIENT_ID),
                 JsonUtil.getStringIfDefined(json, KEY_NONCE),
                 JsonUtil.getString(json, KEY_GRANT_TYPE),
@@ -604,7 +589,6 @@
                 JsonUtil.getStringIfDefined(json, KEY_REFRESH_TOKEN),
                 JsonUtil.getStringIfDefined(json, KEY_CODE_VERIFIER),
                 JsonUtil.getStringMap(json, KEY_ADDITIONAL_PARAMETERS));
->>>>>>> 5966cc7e
     }
 
     /**
