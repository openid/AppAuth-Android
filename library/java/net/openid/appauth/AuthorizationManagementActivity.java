--- conflicted
+++ resolved
@@ -10,10 +10,6 @@
  * License is distributed on an "AS IS" BASIS, WITHOUT WARRANTIES OR CONDITIONS OF ANY KIND, either
  * express or implied. See the License for the specific language governing permissions and
  * limitations under the License.
- *
- * Copyright 2020 Skyscanner
- * Changes made to the original file:
-  - Nullability check for the mAuthIntent, finishing the activity if so.
  */
 
 package net.openid.appauth;
@@ -27,10 +23,7 @@
 import android.net.Uri;
 import android.os.Bundle;
 import androidx.annotation.VisibleForTesting;
-<<<<<<< HEAD
-=======
 import androidx.appcompat.app.AppCompatActivity;
->>>>>>> 5966cc7e
 
 import net.openid.appauth.AuthorizationException.AuthorizationRequestErrors;
 import net.openid.appauth.internal.Logger;
@@ -231,15 +224,6 @@
          */
 
         if (!mAuthorizationStarted) {
-<<<<<<< HEAD
-            if (mAuthIntent == null) {
-                finish();
-                return;
-            }
-
-            startActivity(mAuthIntent);
-            mAuthorizationStarted = true;
-=======
             try {
                 startActivity(mAuthIntent);
                 mAuthorizationStarted = true;
@@ -247,7 +231,6 @@
                 handleBrowserNotFound();
                 finish();
             }
->>>>>>> 5966cc7e
             return;
         }
 
