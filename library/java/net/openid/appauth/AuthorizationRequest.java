--- conflicted
+++ resolved
@@ -23,10 +23,6 @@
 
 import android.net.Uri;
 import android.text.TextUtils;
-<<<<<<< HEAD
-import android.util.Base64;
-=======
->>>>>>> 5966cc7e
 import androidx.annotation.NonNull;
 import androidx.annotation.Nullable;
 import androidx.annotation.VisibleForTesting;
@@ -309,15 +305,12 @@
     @VisibleForTesting
     static final String PARAM_NONCE = "nonce";
 
-<<<<<<< HEAD
-=======
     @VisibleForTesting
     static final String PARAM_CLAIMS = "claims";
 
     @VisibleForTesting
     static final String PARAM_CLAIMS_LOCALES = "claims_locales";
 
->>>>>>> 5966cc7e
     private static final Set<String> BUILT_IN_PARAMS = builtInParams(
             PARAM_CLIENT_ID,
             PARAM_CODE_CHALLENGE,
@@ -650,13 +643,8 @@
             setClientId(clientId);
             setResponseType(responseType);
             setRedirectUri(redirectUri);
-<<<<<<< HEAD
-            setState(AuthorizationRequest.generateRandomState());
-            setNonce(AuthorizationRequest.generateRandomState());
-=======
             setState(AuthorizationManagementUtil.generateRandomState());
             setNonce(AuthorizationManagementUtil.generateRandomState());
->>>>>>> 5966cc7e
             setCodeVerifier(CodeVerifierUtil.generateRandomCodeVerifier());
         }
 
@@ -910,11 +898,7 @@
          */
         @NonNull
         public Builder setNonce(@Nullable String nonce) {
-<<<<<<< HEAD
-            mNonce = checkNullOrNotEmpty(nonce, "state cannot be empty if defined");
-=======
             mNonce = checkNullOrNotEmpty(nonce, "nonce cannot be empty if defined");
->>>>>>> 5966cc7e
             return this;
         }
 
@@ -1275,25 +1259,6 @@
                 AuthorizationServiceConfiguration.fromJson(json.getJSONObject(KEY_CONFIGURATION)),
                 JsonUtil.getString(json, KEY_CLIENT_ID),
                 JsonUtil.getString(json, KEY_RESPONSE_TYPE),
-<<<<<<< HEAD
-                JsonUtil.getUri(json, KEY_REDIRECT_URI))
-                .setDisplay(JsonUtil.getStringIfDefined(json, KEY_DISPLAY))
-                .setLoginHint(JsonUtil.getStringIfDefined(json, KEY_LOGIN_HINT))
-                .setPrompt(JsonUtil.getStringIfDefined(json, KEY_PROMPT))
-                .setState(JsonUtil.getStringIfDefined(json, KEY_STATE))
-                .setNonce(JsonUtil.getStringIfDefined(json, KEY_NONCE))
-                .setCodeVerifier(
-                        JsonUtil.getStringIfDefined(json, KEY_CODE_VERIFIER),
-                        JsonUtil.getStringIfDefined(json, KEY_CODE_VERIFIER_CHALLENGE),
-                        JsonUtil.getStringIfDefined(json, KEY_CODE_VERIFIER_CHALLENGE_METHOD))
-                .setResponseMode(JsonUtil.getStringIfDefined(json, KEY_RESPONSE_MODE))
-                .setAdditionalParameters(JsonUtil.getStringMap(json, KEY_ADDITIONAL_PARAMETERS));
-
-        if (json.has(KEY_SCOPE)) {
-            builder.setScopes(AsciiStringListUtil.stringToSet(JsonUtil.getString(json, KEY_SCOPE)));
-        }
-        return builder.build();
-=======
                 JsonUtil.getUri(json, KEY_REDIRECT_URI),
                 JsonUtil.getStringIfDefined(json, KEY_DISPLAY),
                 JsonUtil.getStringIfDefined(json, KEY_LOGIN_HINT),
@@ -1309,7 +1274,6 @@
                 JsonUtil.getJsonObjectIfDefined(json, KEY_CLAIMS),
                 JsonUtil.getStringIfDefined(json, KEY_CLAIMS_LOCALES),
                 JsonUtil.getStringMap(json, KEY_ADDITIONAL_PARAMETERS));
->>>>>>> 5966cc7e
     }
 
     /**
