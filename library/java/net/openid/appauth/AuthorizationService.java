/*
 * Copyright 2015 The AppAuth for Android Authors. All Rights Reserved.
 *
 * Licensed under the Apache License, Version 2.0 (the "License"); you may not use this file except
 * in compliance with the License. You may obtain a copy of the License at
 *
 * http://www.apache.org/licenses/LICENSE-2.0
 *
 * Unless required by applicable law or agreed to in writing, software distributed under the
 * License is distributed on an "AS IS" BASIS, WITHOUT WARRANTIES OR CONDITIONS OF ANY KIND, either
 * express or implied. See the License for the specific language governing permissions and
 * limitations under the License.
 */

package net.openid.appauth;

import static net.openid.appauth.Preconditions.checkNotNull;

import android.app.PendingIntent;
import android.content.ActivityNotFoundException;
import android.content.Context;
import android.content.Intent;
import android.net.Uri;
import android.os.AsyncTask;
import android.support.annotation.NonNull;
import android.support.annotation.Nullable;
import android.support.annotation.VisibleForTesting;
import android.support.customtabs.CustomTabsIntent;

import net.openid.appauth.AuthorizationException.GeneralErrors;
import net.openid.appauth.AuthorizationException.RegistrationRequestErrors;
import net.openid.appauth.AuthorizationException.TokenRequestErrors;

import net.openid.appauth.browser.BrowserDescriptor;
import net.openid.appauth.browser.BrowserSelector;
import org.json.JSONException;
import org.json.JSONObject;

import java.io.BufferedReader;
import java.io.IOException;
import java.io.InputStream;
import java.io.InputStreamReader;
import java.io.OutputStreamWriter;
import java.net.HttpURLConnection;
import java.util.Map;


/**
 * Dispatches requests to an OAuth2 authorization service. Note that instances of this class
 * <em>must be manually disposed</em> when no longer required, to avoid leaks
 * (see {@link #dispose()}.
 */
public class AuthorizationService {

    @VisibleForTesting
    Context mContext;

    @NonNull
    private final AppAuthConfiguration mClientConfiguration;

    @NonNull
    private final CustomTabManager mCustomTabManager;

    @Nullable
    private final BrowserDescriptor mBrowser;

    private boolean mDisposed = false;

    /**
     * Creates an AuthorizationService instance, using the
     * {@link AppAuthConfiguration#DEFAULT default configuration}. Note that
     * instances of this class must be manually disposed when no longer required, to avoid
     * leaks (see {@link #dispose()}.
     */
    public AuthorizationService(@NonNull Context context) {
        this(context, AppAuthConfiguration.DEFAULT);
    }

    /**
     * Creates an AuthorizationService instance, using the specified configuration. Note that
     * instances of this class must be manually disposed when no longer required, to avoid
     * leaks (see {@link #dispose()}.
     */
    public AuthorizationService(
            @NonNull Context context,
            @NonNull AppAuthConfiguration clientConfiguration) {
        this(context,
                clientConfiguration,
                BrowserSelector.select(
                        context,
                        clientConfiguration.getBrowserMatcher()),
                new CustomTabManager(context));
    }

    /**
     * Constructor that injects a url builder into the service for testing.
     */
    @VisibleForTesting
    AuthorizationService(@NonNull Context context,
                         @NonNull AppAuthConfiguration clientConfiguration,
                         @Nullable BrowserDescriptor browser,
                         @NonNull CustomTabManager customTabManager) {
        mContext = checkNotNull(context);
        mClientConfiguration = clientConfiguration;
        mCustomTabManager = customTabManager;
        mBrowser = browser;

        if (browser != null && browser.useCustomTab) {
            mCustomTabManager.bind(browser.packageName);
        }
    }

    /**
     * Creates a custom tab builder, that will use a tab session from an existing connection to
     * a web browser, if available.
     */
    public CustomTabsIntent.Builder createCustomTabsIntentBuilder() {
        checkNotDisposed();
        return mCustomTabManager.createCustomTabsIntentBuilder();
    }

    /**
     * Sends an authorization request to the authorization service, using a
     * <a href="https://developer.chrome.com/multidevice/android/customtabs">custom tab</a>
     * if available, or a browser instance.
     * The parameters of this request are determined by both the authorization service
     * configuration and the provided {@link AuthorizationRequest request object}. Upon completion
     * of this request, the provided {@link PendingIntent completion PendingIntent} will be invoked.
     * If the user cancels the authorization request, the current activity will regain control.
     */
    public void performAuthorizationRequest(
            @NonNull AuthorizationRequest request,
            @NonNull PendingIntent completedIntent) {
        performAuthorizationRequest(
                request,
                completedIntent,
                null,
                createCustomTabsIntentBuilder().build());
    }

    /**
     * Sends an authorization request to the authorization service, using a
     * <a href="https://developer.chrome.com/multidevice/android/customtabs">custom tab</a>
     * if available, or a browser instance.
     * The parameters of this request are determined by both the authorization service
     * configuration and the provided {@link AuthorizationRequest request object}. Upon completion
     * of this request, the provided {@link PendingIntent completion PendingIntent} will be invoked.
     * If the user cancels the authorization request, the provided
     * {@link PendingIntent cancel PendingIntent} will be invoked.
     */
    public void performAuthorizationRequest(
            @NonNull AuthorizationRequest request,
            @NonNull PendingIntent completedIntent,
            @NonNull PendingIntent canceledIntent) {
        performAuthorizationRequest(
                request,
                completedIntent,
                canceledIntent,
                createCustomTabsIntentBuilder().build());
    }

    /**
     * Sends an authorization request to the authorization service, using a
     * <a href="https://developer.chrome.com/multidevice/android/customtabs">custom tab</a>.
     * The parameters of this request are determined by both the authorization service
     * configuration and the provided {@link AuthorizationRequest request object}. Upon completion
     * of this request, the provided {@link PendingIntent completion PendingIntent} will be invoked.
     * If the user cancels the authorization request, the current activity will regain control.
     *
     * @param customTabsIntent
     *     The intent that will be used to start the custom tab. It is recommended that this intent
     *     be created with the help of {@link #createCustomTabsIntentBuilder()}, which will ensure
     *     that a warmed-up version of the browser will be used, minimizing latency.
     */
    public void performAuthorizationRequest(
            @NonNull AuthorizationRequest request,
            @NonNull PendingIntent completedIntent,
            @NonNull CustomTabsIntent customTabsIntent) {
        performAuthorizationRequest(
                request,
                completedIntent,
                null,
                customTabsIntent);
    }

    /**
     * Sends an authorization request to the authorization service, using a
     * <a href="https://developer.chrome.com/multidevice/android/customtabs">custom tab</a>.
     * The parameters of this request are determined by both the authorization service
     * configuration and the provided {@link AuthorizationRequest request object}. Upon completion
     * of this request, the provided {@link PendingIntent completion PendingIntent} will be invoked.
     * If the user cancels the authorization request, the provided
     * {@link PendingIntent cancel PendingIntent} will be invoked.
     *
     * @param customTabsIntent
     *     The intent that will be used to start the custom tab. It is recommended that this intent
     *     be created with the help of {@link #createCustomTabsIntentBuilder()}, which will ensure
     *     that a warmed-up version of the browser will be used, minimizing latency.
     *
     * @throws android.content.ActivityNotFoundException if no suitable browser is available to
     *     perform the authorization flow.
     */
    public void performAuthorizationRequest(
            @NonNull AuthorizationRequest request,
            @NonNull PendingIntent completedIntent,
            @Nullable PendingIntent canceledIntent,
            @NonNull CustomTabsIntent customTabsIntent) {
        checkNotDisposed();

        if (mBrowser == null) {
            throw new ActivityNotFoundException();
        }

        Uri requestUri = request.toUri();
        Intent intent;
        if (mBrowser.useCustomTab) {
            intent = customTabsIntent.intent;
        } else {
            intent = new Intent(Intent.ACTION_VIEW);
        }
        intent.setPackage(mBrowser.packageName);
        intent.setData(requestUri);

        Logger.debug("Using %s as browser for auth, custom tab = %s",
                intent.getPackage(),
                mBrowser.useCustomTab.toString());
        intent.putExtra(CustomTabsIntent.EXTRA_TITLE_VISIBILITY_STATE, CustomTabsIntent.NO_TITLE);

        Logger.debug("Initiating authorization request to %s",
                request.configuration.authorizationEndpoint);
        mContext.startActivity(AuthorizationManagementActivity.createStartIntent(
                mContext,
                request,
                intent,
                completedIntent,
                canceledIntent));
    }

    /**
     * Sends a request to the authorization service to exchange a code granted as part of an
     * authorization request for a token. The result of this request will be sent to the provided
     * callback handler.
     */
    public void performTokenRequest(
            @NonNull TokenRequest request,
            @NonNull TokenResponseCallback callback) {
        checkNotDisposed();
        Logger.debug("Initiating code exchange request to %s",
                request.configuration.tokenEndpoint);
        new TokenRequestTask(request, NoClientAuthentication.INSTANCE, callback).execute();
    }

    /**
     * Sends a request to the authorization service to exchange a code granted as part of an
     * authorization request for a token. The result of this request will be sent to the provided
     * callback handler.
     */
    public void performTokenRequest(
            @NonNull TokenRequest request,
            @NonNull ClientAuthentication clientAuthentication,
            @NonNull TokenResponseCallback callback) {
        checkNotDisposed();
        Logger.debug("Initiating code exchange request to %s",
                request.configuration.tokenEndpoint);
        new TokenRequestTask(request, clientAuthentication, callback)
                .execute();
    }

    /**
     * Sends a request to the authorization service to dynamically register a client.
     * The result of this request will be sent to the provided callback handler.
     */
    public void performRegistrationRequest(
            @NonNull RegistrationRequest request,
            @NonNull RegistrationResponseCallback callback) {
        checkNotDisposed();
        Logger.debug("Initiating dynamic client registration %s",
                request.configuration.registrationEndpoint.toString());
        new RegistrationRequestTask(request, callback).execute();
    }

    /**
     * Disposes state that will not normally be handled by garbage collection. This should be
     * called when the authorization service is no longer required, including when any owning
     * activity is paused or destroyed (i.e. in {@link android.app.Activity#onStop()}).
     */
    public void dispose() {
        if (mDisposed) {
            return;
        }
        mCustomTabManager.unbind();
        mDisposed = true;
    }

    private void checkNotDisposed() {
        if (mDisposed) {
            throw new IllegalStateException("Service has been disposed and rendered inoperable");
        }
    }

    private AuthorizationException exceptionForErrorStream(InputStream is, int errorType)
            throws IOException {

        BufferedReader inputReader = new BufferedReader(new InputStreamReader(is));
        StringBuilder jsonStringBuilder = new StringBuilder();
        String currentlyReadLine;

        try {
            while (( currentlyReadLine = inputReader.readLine() ) != null) {

                jsonStringBuilder.append(currentlyReadLine);
            }

            JSONObject jsonResult = new JSONObject(jsonStringBuilder.toString());
            String errorString = jsonResult.getString("error");
            switch (errorType) {

                case AuthorizationException.TYPE_OAUTH_TOKEN_ERROR:
                    return AuthorizationException.TokenRequestErrors.byString(errorString);

                default:
                case AuthorizationException.TYPE_OAUTH_REGISTRATION_ERROR:
                    return AuthorizationException.RegistrationRequestErrors.byString(errorString);
            }
        }
        catch (JSONException jsonExc) {

            return AuthorizationException
                    .fromTemplate(GeneralErrors.JSON_DESERIALIZATION_ERROR, jsonExc);
        }
    }


    private class TokenRequestTask
            extends AsyncTask<Void, Void, JSONObject> {
        private TokenRequest mRequest;
        private TokenResponseCallback mCallback;
        private ClientAuthentication mClientAuthentication;

        private AuthorizationException mException;

        TokenRequestTask(TokenRequest request, @NonNull ClientAuthentication clientAuthentication,
                         TokenResponseCallback callback) {
            mRequest = request;
            mCallback = callback;
            mClientAuthentication = clientAuthentication;
        }

        @Override
        protected JSONObject doInBackground(Void... voids) {
            InputStream is = null;
            try {
                HttpURLConnection conn =
                        mClientConfiguration.getConnectionBuilder()
                                .openConnection(mRequest.configuration.tokenEndpoint);
                conn.setRequestMethod("POST");
                conn.setRequestProperty("Content-Type", "application/x-www-form-urlencoded");
                conn.setDoOutput(true);

                Map<String, String> headers = mClientAuthentication
                        .getRequestHeaders(mRequest.clientId);
                if (headers != null) {
                    for (Map.Entry<String,String> header : headers.entrySet()) {
                        conn.setRequestProperty(header.getKey(), header.getValue());
                    }
                }

                Map<String, String> parameters = mRequest.getRequestParameters();
                Map<String, String> clientAuthParams = mClientAuthentication
                        .getRequestParameters(mRequest.clientId);
                if (clientAuthParams != null) {
                    parameters.putAll(clientAuthParams);
                }

                String queryData = UriUtil.formUrlEncode(parameters);
                conn.setRequestProperty("Content-Length", String.valueOf(queryData.length()));
                OutputStreamWriter wr = new OutputStreamWriter(conn.getOutputStream());

                wr.write(queryData);
                wr.flush();

<<<<<<< HEAD
                try {
                    is = conn.getInputStream();
                    String response = Utils.readInputStream(is);
                    return new JSONObject(response);
                }
                catch (IOException isIoExc) {

                    is = conn.getErrorStream();

                    if (is != null) {

                        mException = exceptionForErrorStream(is,
                                AuthorizationException.TYPE_OAUTH_TOKEN_ERROR);
                    }
                    else {

                        mException = AuthorizationException.fromTemplate(
                                GeneralErrors.NETWORK_ERROR, isIoExc);
                    }
                }
=======
                if (conn.getResponseCode() >= HttpURLConnection.HTTP_OK
                        && conn.getResponseCode() < HttpURLConnection.HTTP_MULT_CHOICE) {
                    is = conn.getInputStream();
                } else {
                    is = conn.getErrorStream();
                }
                String response = Utils.readInputStream(is);
                return new JSONObject(response);
>>>>>>> 022471d4
            } catch (IOException ex) {
                Logger.debugWithStack(ex, "Failed to complete exchange request");
                mException = AuthorizationException.fromTemplate(
                        GeneralErrors.NETWORK_ERROR, ex);
            } catch (JSONException ex) {
                Logger.debugWithStack(ex, "Failed to complete exchange request");
                mException = AuthorizationException.fromTemplate(
                        GeneralErrors.JSON_DESERIALIZATION_ERROR, ex);
            } finally {
                Utils.closeQuietly(is);
            }
            return null;
        }

        @Override
        protected void onPostExecute(JSONObject json) {
            if (mException != null) {
                mCallback.onTokenRequestCompleted(null, mException);
                return;
            }

            if (json.has(AuthorizationException.PARAM_ERROR)) {
                AuthorizationException ex;
                try {
                    String error = json.getString(AuthorizationException.PARAM_ERROR);
                    ex = AuthorizationException.fromOAuthTemplate(
                            TokenRequestErrors.byString(error),
                            error,
                            json.getString(AuthorizationException.PARAM_ERROR_DESCRIPTION),
                            UriUtil.parseUriIfAvailable(
                                    json.optString(AuthorizationException.PARAM_ERROR_URI)));
                } catch (JSONException jsonEx) {
                    ex = AuthorizationException.fromTemplate(
                            GeneralErrors.JSON_DESERIALIZATION_ERROR,
                            jsonEx);
                }
                mCallback.onTokenRequestCompleted(null, ex);
                return;
            }

            TokenResponse response;
            try {
                response = new TokenResponse.Builder(mRequest).fromResponseJson(json).build();
            } catch (JSONException jsonEx) {
                mCallback.onTokenRequestCompleted(null,
                        AuthorizationException.fromTemplate(
                                GeneralErrors.JSON_DESERIALIZATION_ERROR,
                                jsonEx));
                return;
            }

            Logger.debug("Token exchange with %s completed",
                    mRequest.configuration.tokenEndpoint);
            mCallback.onTokenRequestCompleted(response, null);
        }
    }

    /**
     * Callback interface for token endpoint requests.
     * @see AuthorizationService#performTokenRequest
     */
    public interface TokenResponseCallback {
        /**
         * Invoked when the request completes successfully or fails.
         *
         * <p>Exactly one of {@code response} or {@code ex} will be non-null. If
         * {@code response} is {@code null}, a failure occurred during the request. This can
         * happen if a bad URI was provided, no connection to the server could be established, or
         * the response JSON was incomplete or badly formatted.
         *
         * @param response the retrieved token response, if successful; {@code null} otherwise.
         * @param ex a description of the failure, if one occurred: {@code null} otherwise.
         *
         * @see AuthorizationException.TokenRequestErrors
         */
        void onTokenRequestCompleted(@Nullable TokenResponse response,
                @Nullable AuthorizationException ex);
    }

    private class RegistrationRequestTask
            extends AsyncTask<Void, Void, JSONObject> {
        private RegistrationRequest mRequest;
        private RegistrationResponseCallback mCallback;

        private AuthorizationException mException;

        RegistrationRequestTask(RegistrationRequest request,
                                RegistrationResponseCallback callback) {
            mRequest = request;
            mCallback = callback;
        }

        @Override
        protected JSONObject doInBackground(Void... voids) {
            InputStream is = null;
            String postData = mRequest.toJsonString();
            try {
                HttpURLConnection conn =
                        mClientConfiguration.getConnectionBuilder()
                                .openConnection(mRequest.configuration.registrationEndpoint);
                conn.setRequestMethod("POST");
                conn.setDoOutput(true);
                conn.setRequestProperty("Content-Length", String.valueOf(postData.length()));
                OutputStreamWriter wr = new OutputStreamWriter(conn.getOutputStream());
                wr.write(postData);
                wr.flush();

                try {
                    is = conn.getInputStream();
                    String response = Utils.readInputStream(is);
                    return new JSONObject(response);
                }
                catch (IOException isIoExc) {

                    is = conn.getErrorStream();

                    if (is != null) {

                        mException = exceptionForErrorStream(is,
                                AuthorizationException.TYPE_OAUTH_REGISTRATION_ERROR);
                    }
                    else {

                        mException = AuthorizationException.fromTemplate(
                                GeneralErrors.NETWORK_ERROR, isIoExc);
                    }
                }
            } catch (IOException ex) {
                Logger.debugWithStack(ex, "Failed to complete registration request");
                mException = AuthorizationException.fromTemplate(
                        GeneralErrors.NETWORK_ERROR, ex);
            } catch (JSONException ex) {
                Logger.debugWithStack(ex, "Failed to complete registration request");
                mException = AuthorizationException.fromTemplate(
                        GeneralErrors.JSON_DESERIALIZATION_ERROR, ex);
            } finally {
                Utils.closeQuietly(is);
            }
            return null;
        }

        @Override
        protected void onPostExecute(JSONObject json) {
            if (mException != null) {
                mCallback.onRegistrationRequestCompleted(null, mException);
                return;
            }

            if (json.has(AuthorizationException.PARAM_ERROR)) {
                AuthorizationException ex;
                try {
                    String error = json.getString(AuthorizationException.PARAM_ERROR);
                    ex = AuthorizationException.fromOAuthTemplate(
                            RegistrationRequestErrors.byString(error),
                            error,
                            json.getString(AuthorizationException.PARAM_ERROR_DESCRIPTION),
                            UriUtil.parseUriIfAvailable(
                                    json.getString(AuthorizationException.PARAM_ERROR_URI)));
                } catch (JSONException jsonEx) {
                    ex = AuthorizationException.fromTemplate(
                            GeneralErrors.JSON_DESERIALIZATION_ERROR,
                            jsonEx);
                }
                mCallback.onRegistrationRequestCompleted(null, ex);
                return;
            }

            RegistrationResponse response;
            try {
                response = new RegistrationResponse.Builder(mRequest)
                        .fromResponseJson(json).build();
            } catch (JSONException jsonEx) {
                mCallback.onRegistrationRequestCompleted(null,
                        AuthorizationException.fromTemplate(
                                GeneralErrors.JSON_DESERIALIZATION_ERROR,
                                jsonEx));
                return;
            } catch (RegistrationResponse.MissingArgumentException ex) {
                Logger.errorWithStack(ex, "Malformed registration response");
                mException = AuthorizationException.fromTemplate(
                        GeneralErrors.INVALID_REGISTRATION_RESPONSE,
                        ex);
                return;
            }
            Logger.debug("Dynamic registration with %s completed",
                    mRequest.configuration.registrationEndpoint);
            mCallback.onRegistrationRequestCompleted(response, null);
        }
    }

    /**
     * Callback interface for token endpoint requests.
     *
     * @see AuthorizationService#performTokenRequest
     */
    public interface RegistrationResponseCallback {
        /**
         * Invoked when the request completes successfully or fails.
         *
         * <p>Exactly one of {@code response} or {@code ex} will be non-null. If
         * {@code response} is {@code null}, a failure occurred during the request. This can
         * happen if a bad URI was provided, no connection to the server could be established, or
         * the response JSON was incomplete or badly formatted.</p>
         *
         * @param response the retrieved registration response, if successful; {@code null}
         *                 otherwise.
         * @param ex       a description of the failure, if one occurred: {@code null} otherwise.
         * @see AuthorizationException.RegistrationRequestErrors
         */
        void onRegistrationRequestCompleted(@Nullable RegistrationResponse response,
                                            @Nullable AuthorizationException ex);
    }
}<|MERGE_RESOLUTION|>--- conflicted
+++ resolved
@@ -379,7 +379,6 @@
                 wr.write(queryData);
                 wr.flush();
 
-<<<<<<< HEAD
                 try {
                     is = conn.getInputStream();
                     String response = Utils.readInputStream(is);
@@ -400,16 +399,6 @@
                                 GeneralErrors.NETWORK_ERROR, isIoExc);
                     }
                 }
-=======
-                if (conn.getResponseCode() >= HttpURLConnection.HTTP_OK
-                        && conn.getResponseCode() < HttpURLConnection.HTTP_MULT_CHOICE) {
-                    is = conn.getInputStream();
-                } else {
-                    is = conn.getErrorStream();
-                }
-                String response = Utils.readInputStream(is);
-                return new JSONObject(response);
->>>>>>> 022471d4
             } catch (IOException ex) {
                 Logger.debugWithStack(ex, "Failed to complete exchange request");
                 mException = AuthorizationException.fromTemplate(
