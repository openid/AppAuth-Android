/*
 * Copyright 2015 The AppAuth for Android Authors. All Rights Reserved.
 *
 * Licensed under the Apache License, Version 2.0 (the "License"); you may not use this file except
 * in compliance with the License. You may obtain a copy of the License at
 *
 * http://www.apache.org/licenses/LICENSE-2.0
 *
 * Unless required by applicable law or agreed to in writing, software distributed under the
 * License is distributed on an "AS IS" BASIS, WITHOUT WARRANTIES OR CONDITIONS OF ANY KIND, either
 * express or implied. See the License for the specific language governing permissions and
 * limitations under the License.
 */

package net.openid.appauth;

import android.app.PendingIntent;
import android.content.ActivityNotFoundException;
import android.content.Context;
import android.content.Intent;
import android.net.Uri;
import android.os.AsyncTask;
import android.support.annotation.NonNull;
import android.support.annotation.Nullable;
import android.support.annotation.VisibleForTesting;
import android.support.customtabs.CustomTabsIntent;
<<<<<<< HEAD
import android.util.Log;
=======
import android.text.TextUtils;
>>>>>>> 29329dce

import net.openid.appauth.AuthorizationException.GeneralErrors;
import net.openid.appauth.AuthorizationException.RegistrationRequestErrors;
import net.openid.appauth.AuthorizationException.TokenRequestErrors;
import net.openid.appauth.browser.BrowserDescriptor;
import net.openid.appauth.browser.BrowserSelector;

import org.json.JSONArray;
import org.json.JSONException;
import org.json.JSONObject;

import java.io.BufferedInputStream;
import java.io.IOException;
import java.io.InputStream;
import java.io.OutputStreamWriter;
import java.io.UnsupportedEncodingException;
import java.net.HttpURLConnection;
<<<<<<< HEAD
import java.util.Calendar;
=======
import java.net.URLConnection;
>>>>>>> 29329dce
import java.util.Map;

import static net.openid.appauth.Preconditions.checkNotNull;

/**
 * Dispatches requests to an OAuth2 authorization service. Note that instances of this class
 * _must be manually disposed_ when no longer required, to avoid leaks
 * (see {@link #dispose()}.
 */
public class AuthorizationService {

    @VisibleForTesting
    Context mContext;

    @NonNull
    private final AppAuthConfiguration mClientConfiguration;

    @NonNull
    private final CustomTabManager mCustomTabManager;

    @Nullable
    private final BrowserDescriptor mBrowser;

    private boolean mDisposed = false;

    /**
     * Creates an AuthorizationService instance, using the
     * {@link AppAuthConfiguration#DEFAULT default configuration}. Note that
     * instances of this class must be manually disposed when no longer required, to avoid
     * leaks (see {@link #dispose()}.
     */
    public AuthorizationService(@NonNull Context context) {
        this(context, AppAuthConfiguration.DEFAULT);
    }

    /**
     * Creates an AuthorizationService instance, using the specified configuration. Note that
     * instances of this class must be manually disposed when no longer required, to avoid
     * leaks (see {@link #dispose()}.
     */
    public AuthorizationService(
            @NonNull Context context,
            @NonNull AppAuthConfiguration clientConfiguration) {
        this(context,
                clientConfiguration,
                BrowserSelector.select(
                        context,
                        clientConfiguration.getBrowserMatcher()),
                new CustomTabManager(context));
    }

    /**
     * Constructor that injects a url builder into the service for testing.
     */
    @VisibleForTesting
    AuthorizationService(@NonNull Context context,
                         @NonNull AppAuthConfiguration clientConfiguration,
                         @Nullable BrowserDescriptor browser,
                         @NonNull CustomTabManager customTabManager) {
        mContext = checkNotNull(context);
        mClientConfiguration = clientConfiguration;
        mCustomTabManager = customTabManager;
        mBrowser = browser;

        if (browser != null && browser.useCustomTab) {
            mCustomTabManager.bind(browser.packageName);
        }
    }

    /**
     * Creates a custom tab builder, that will use a tab session from an existing connection to
     * a web browser, if available.
     */
    public CustomTabsIntent.Builder createCustomTabsIntentBuilder() {
        checkNotDisposed();
        return mCustomTabManager.createCustomTabsIntentBuilder();
    }

    /**
     * Sends an authorization request to the authorization service, using a
     * [custom tab](https://developer.chrome.com/multidevice/android/customtabs)
     * if available, or a browser instance.
     * The parameters of this request are determined by both the authorization service
     * configuration and the provided {@link AuthorizationRequest request object}. Upon completion
     * of this request, the provided {@link PendingIntent completion PendingIntent} will be invoked.
     * If the user cancels the authorization request, the current activity will regain control.
     */
    public void performAuthorizationRequest(
            @NonNull AuthorizationRequest request,
            @NonNull PendingIntent completedIntent) {
        performAuthorizationRequest(
                request,
                completedIntent,
                null,
                createCustomTabsIntentBuilder().build());
    }

    /**
     * Sends an authorization request to the authorization service, using a
     * [custom tab](https://developer.chrome.com/multidevice/android/customtabs)
     * if available, or a browser instance.
     * The parameters of this request are determined by both the authorization service
     * configuration and the provided {@link AuthorizationRequest request object}. Upon completion
     * of this request, the provided {@link PendingIntent completion PendingIntent} will be invoked.
     * If the user cancels the authorization request, the provided
     * {@link PendingIntent cancel PendingIntent} will be invoked.
     */
    public void performAuthorizationRequest(
            @NonNull AuthorizationRequest request,
            @NonNull PendingIntent completedIntent,
            @NonNull PendingIntent canceledIntent) {
        performAuthorizationRequest(
                request,
                completedIntent,
                canceledIntent,
                createCustomTabsIntentBuilder().build());
    }

    /**
     * Sends an authorization request to the authorization service, using a
     * [custom tab](https://developer.chrome.com/multidevice/android/customtabs).
     * The parameters of this request are determined by both the authorization service
     * configuration and the provided {@link AuthorizationRequest request object}. Upon completion
     * of this request, the provided {@link PendingIntent completion PendingIntent} will be invoked.
     * If the user cancels the authorization request, the current activity will regain control.
     *
     * @param customTabsIntent
     *     The intent that will be used to start the custom tab. It is recommended that this intent
     *     be created with the help of {@link #createCustomTabsIntentBuilder()}, which will ensure
     *     that a warmed-up version of the browser will be used, minimizing latency.
     */
    public void performAuthorizationRequest(
            @NonNull AuthorizationRequest request,
            @NonNull PendingIntent completedIntent,
            @NonNull CustomTabsIntent customTabsIntent) {
        performAuthorizationRequest(
                request,
                completedIntent,
                null,
                customTabsIntent);
    }

    /**
     * Sends an authorization request to the authorization service, using a
     * [custom tab](https://developer.chrome.com/multidevice/android/customtabs).
     * The parameters of this request are determined by both the authorization service
     * configuration and the provided {@link AuthorizationRequest request object}. Upon completion
     * of this request, the provided {@link PendingIntent completion PendingIntent} will be invoked.
     * If the user cancels the authorization request, the provided
     * {@link PendingIntent cancel PendingIntent} will be invoked.
     *
     * @param customTabsIntent
     *     The intent that will be used to start the custom tab. It is recommended that this intent
     *     be created with the help of {@link #createCustomTabsIntentBuilder()}, which will ensure
     *     that a warmed-up version of the browser will be used, minimizing latency.
     *
     * @throws android.content.ActivityNotFoundException if no suitable browser is available to
     *     perform the authorization flow.
     */
    public void performAuthorizationRequest(
            @NonNull AuthorizationRequest request,
            @NonNull PendingIntent completedIntent,
            @Nullable PendingIntent canceledIntent,
            @NonNull CustomTabsIntent customTabsIntent) {
        checkNotDisposed();

        if (mBrowser == null) {
            throw new ActivityNotFoundException();
        }

        Uri requestUri = request.toUri();
        Intent intent;
        if (mBrowser.useCustomTab) {
            intent = customTabsIntent.intent;
        } else {
            intent = new Intent(Intent.ACTION_VIEW);
        }
        intent.setPackage(mBrowser.packageName);
        intent.setData(requestUri);

        Logger.debug("Using %s as browser for auth, custom tab = %s",
                intent.getPackage(),
                mBrowser.useCustomTab.toString());
        intent.putExtra(CustomTabsIntent.EXTRA_TITLE_VISIBILITY_STATE, CustomTabsIntent.NO_TITLE);

        Logger.debug("Initiating authorization request to %s",
                request.configuration.authorizationEndpoint);
        mContext.startActivity(AuthorizationManagementActivity.createStartIntent(
                mContext,
                request,
                intent,
                completedIntent,
                canceledIntent));
    }

    /**
     * Sends a request to the authorization service to exchange a code granted as part of an
     * authorization request for a token. The result of this request will be sent to the provided
     * callback handler.
     */
    public void performTokenRequest(
            @NonNull TokenRequest request,
            @NonNull TokenResponseCallback callback) {
        checkNotDisposed();
        Logger.debug("Initiating code exchange request to %s",
                request.configuration.tokenEndpoint);
        new TokenRequestTask(request, NoClientAuthentication.INSTANCE, callback).execute();
    }

    /**
     * Sends a request to the authorization service to exchange a code granted as part of an
     * authorization request for a token. The result of this request will be sent to the provided
     * callback handler.
     */
    public void performTokenRequest(
            @NonNull TokenRequest request,
            @NonNull ClientAuthentication clientAuthentication,
            @NonNull TokenResponseCallback callback) {
        checkNotDisposed();
        Logger.debug("Initiating code exchange request to %s",
                request.configuration.tokenEndpoint);
        new TokenRequestTask(request, clientAuthentication, callback)
                .execute();
    }

    public void performTokenValidationRequest(
            @NonNull TokenResponse response,
            @NonNull ClientAuthentication clientAuthentication,
            @NonNull TokenValidationResponseCallback callback) {
        checkNotDisposed();
        Logger.debug("Initiating code exchange request to %s",
                response.request.configuration.discoveryDoc.getValidateTokenEndpoint());
        new TokenValidationRequestTask(response, clientAuthentication, callback)
                .execute();
    }

    /**
     * Sends a request to the authorization service to dynamically register a client.
     * The result of this request will be sent to the provided callback handler.
     */
    public void performRegistrationRequest(
            @NonNull RegistrationRequest request,
            @NonNull RegistrationResponseCallback callback) {
        checkNotDisposed();
        Logger.debug("Initiating dynamic client registration %s",
                request.configuration.registrationEndpoint.toString());
        new RegistrationRequestTask(request, callback).execute();
    }

    /**
     * Disposes state that will not normally be handled by garbage collection. This should be
     * called when the authorization service is no longer required, including when any owning
     * activity is paused or destroyed (i.e. in {@link android.app.Activity#onStop()}).
     */
    public void dispose() {
        if (mDisposed) {
            return;
        }
        mCustomTabManager.unbind();
        mDisposed = true;
    }

    private void checkNotDisposed() {
        if (mDisposed) {
            throw new IllegalStateException("Service has been disposed and rendered inoperable");
        }
    }

    private class TokenRequestTask
            extends AsyncTask<Void, Void, JSONObject> {
        private TokenRequest mRequest;
        private TokenResponseCallback mCallback;
        private ClientAuthentication mClientAuthentication;

        private AuthorizationException mException;

        TokenRequestTask(TokenRequest request, @NonNull ClientAuthentication clientAuthentication,
                         TokenResponseCallback callback) {
            mRequest = request;
            mCallback = callback;
            mClientAuthentication = clientAuthentication;
        }

        @Override
        protected JSONObject doInBackground(Void... voids) {
            InputStream is = null;
            try {
                HttpURLConnection conn =
                        mClientConfiguration.getConnectionBuilder()
                                .openConnection(mRequest.configuration.tokenEndpoint);
                conn.setRequestMethod("POST");
                conn.setRequestProperty("Content-Type", "application/x-www-form-urlencoded");
                addJsonToAcceptHeader(conn);
                conn.setDoOutput(true);

                Map<String, String> headers = mClientAuthentication
                        .getRequestHeaders(mRequest.clientId);
                if (headers != null) {
                    for (Map.Entry<String,String> header : headers.entrySet()) {
                        conn.setRequestProperty(header.getKey(), header.getValue());
                    }
                }

                Map<String, String> parameters = mRequest.getRequestParameters();
                Map<String, String> clientAuthParams = mClientAuthentication
                        .getRequestParameters(mRequest.clientId);
                if (clientAuthParams != null) {
                    parameters.putAll(clientAuthParams);
                }

                String queryData = UriUtil.formUrlEncode(parameters);
                conn.setRequestProperty("Content-Length", String.valueOf(queryData.length()));
                OutputStreamWriter wr = new OutputStreamWriter(conn.getOutputStream());

                wr.write(queryData);
                wr.flush();

                if (conn.getResponseCode() >= HttpURLConnection.HTTP_OK
                        && conn.getResponseCode() < HttpURLConnection.HTTP_MULT_CHOICE) {
                    is = conn.getInputStream();
                } else {
                    is = conn.getErrorStream();
                }
                String response = Utils.readInputStream(is);
                return new JSONObject(response);
            } catch (IOException ex) {
                Logger.debugWithStack(ex, "Failed to complete exchange request");
                mException = AuthorizationException.fromTemplate(
                        GeneralErrors.NETWORK_ERROR, ex);
            } catch (JSONException ex) {
                Logger.debugWithStack(ex, "Failed to complete exchange request");
                mException = AuthorizationException.fromTemplate(
                        GeneralErrors.JSON_DESERIALIZATION_ERROR, ex);
            } finally {
                Utils.closeQuietly(is);
            }
            return null;
        }

        @Override
        protected void onPostExecute(JSONObject json) {
            if (mException != null) {
                mCallback.onTokenRequestCompleted(null, mException);
                return;
            }

            if (json.has(AuthorizationException.PARAM_ERROR)) {
                AuthorizationException ex;
                try {
                    String error = json.getString(AuthorizationException.PARAM_ERROR);
                    ex = AuthorizationException.fromOAuthTemplate(
                            TokenRequestErrors.byString(error),
                            error,
                            json.optString(AuthorizationException.PARAM_ERROR_DESCRIPTION, null),
                            UriUtil.parseUriIfAvailable(
                                    json.optString(AuthorizationException.PARAM_ERROR_URI)));
                } catch (JSONException jsonEx) {
                    ex = AuthorizationException.fromTemplate(
                            GeneralErrors.JSON_DESERIALIZATION_ERROR,
                            jsonEx);
                }
                mCallback.onTokenRequestCompleted(null, ex);
                return;
            }

            TokenResponse response;
            try {
                response = new TokenResponse.Builder(mRequest).fromResponseJson(json).build();
            } catch (JSONException jsonEx) {
                mCallback.onTokenRequestCompleted(null,
                        AuthorizationException.fromTemplate(
                                GeneralErrors.JSON_DESERIALIZATION_ERROR,
                                jsonEx));
                return;
            }

            Logger.debug("Token exchange with %s completed",
                    mRequest.configuration.tokenEndpoint);
            mCallback.onTokenRequestCompleted(response, null);
        }

        /**
         * GitHub will only return a spec-compliant response if JSON is explicitly defined
         * as an acceptable response type. As this is essentially harmless for all other
         * spec-compliant IDPs, we add this header if no existing Accept header has been set
         * by the connection builder.
         */
        private void addJsonToAcceptHeader(URLConnection conn) {
            if (TextUtils.isEmpty(conn.getRequestProperty("Accept"))) {
                conn.setRequestProperty("Accept", "application/json");
            }
        }
    }


    private class TokenValidationRequestTask
            extends AsyncTask<Void, Void, JSONObject> {
        private TokenResponse response;
        private TokenValidationResponseCallback mCallback;
        private ClientAuthentication mClientAuthentication;

        private AuthorizationException mException;

        TokenValidationRequestTask(TokenResponse request, @NonNull ClientAuthentication clientAuthentication,
                                   TokenValidationResponseCallback callback) {
            response = request;
            mCallback = callback;
            mClientAuthentication = clientAuthentication;
        }

        @Override
        protected JSONObject doInBackground(Void... voids) {
            InputStream is = null;
            try {
                Uri uri = (response.request.configuration.discoveryDoc.getJwksUri());
                HttpURLConnection conn =
                        mClientConfiguration.getConnectionBuilder()
                                .openConnection(uri);
                conn.setRequestMethod("GET");
//                conn.setDoOutput(true);

                is = new BufferedInputStream(conn.getInputStream());
                // readStream(in);
                String response = Utils.readInputStream(is);
                return new JSONObject(response);
            } catch (IOException ex) {
                Logger.debugWithStack(ex, "Failed to complete exchange request");
                mException = AuthorizationException.fromTemplate(
                        GeneralErrors.NETWORK_ERROR, ex);
            } catch (JSONException ex) {
                Logger.debugWithStack(ex, "Failed to complete exchange request");
                mException = AuthorizationException.fromTemplate(
                        GeneralErrors.JSON_DESERIALIZATION_ERROR, ex);
            } finally {
                Utils.closeQuietly(is);
            }
            return null;
        }

        @Override
        protected void onPostExecute(JSONObject json) {
            JSONObject requiredJson = null;

            try {
                String[] split = response.idToken.split("\\.");
                Log.d("JWT_DECODED", "Header: " + JsonUtil.decodeBase64(split[0]));
                Log.d("JWT_DECODED", "Body: " + JsonUtil.decodeBase64(split[1]));

                String decodeToken_Header = JsonUtil.decodeBase64(split[0]);
                String decodeToken_Body = JsonUtil.decodeBase64(split[1]);

                Log.d("decodeToken ", decodeToken_Body);
                JSONObject jsonObject_header = new JSONObject(decodeToken_Header);
                JSONObject jsonObject_body = new JSONObject(decodeToken_Body);

                JSONArray jsonArray = json.getJSONArray("keys");

                for (int i = 0; i < jsonArray.length(); i++) {
                    if (jsonArray.getJSONObject(i).optString("alg").contains(jsonObject_header.getString("alg"))) {
                        requiredJson = jsonArray.getJSONObject(i);
                        break;
                    }
                }

                if (requiredJson != null) {
                    if (jsonObject_header.getString("kid").equals(requiredJson.getString("kid"))) {
                        if (jsonObject_body.getString("aud").equals(response.request.getRequestParameters().get("client_id"))) {
                            Calendar c = Calendar.getInstance();
                            c.setTimeInMillis(Long.parseLong(jsonObject_body.getString("exp")) * 1000);
                            c.getTimeInMillis();

                            if ((c.getTimeInMillis() > System.currentTimeMillis()) && jsonObject_body.getString("nonce").equals(response.request.getRequestParameters().get("nonce"))) {
                                mCallback.onTokenValidationRequestCompleted(true, null);
                            } else {
                                mCallback.onTokenValidationRequestCompleted(false, mException);
                            }
                        } else {
                            mCallback.onTokenValidationRequestCompleted(false, mException);
                        }
                    } else {
                        mCallback.onTokenValidationRequestCompleted(false, mException);
                    }
                } else {
                    mCallback.onTokenValidationRequestCompleted(false, mException);
                }
            } catch (UnsupportedEncodingException e) {
                e.printStackTrace();
                mCallback.onTokenValidationRequestCompleted(false, mException);
            } catch (JSONException e) {
                e.printStackTrace();
                mCallback.onTokenValidationRequestCompleted(false, mException);
            }

            if (mException != null || requiredJson == null) {
                mCallback.onTokenValidationRequestCompleted(false, mException);
                return;
            }
            Logger.debug("Token validation with %s completed",
                    this.response.request.configuration.discoveryDoc.getValidateTokenEndpoint());

            if (json.optString("error", "").equals("")) {
                mCallback.onTokenValidationRequestCompleted(true, null);
            } else {
                mCallback.onTokenValidationRequestCompleted(false, mException);
            }
        }
    }

    /**
     * Callback interface for token endpoint requests.
     *
     * @see AuthorizationService#performTokenRequest
     */
    public interface TokenResponseCallback {
        /**
         * Invoked when the request completes successfully or fails.
<<<<<<< HEAD
         * <p>
         * <p>Exactly one of {@code response} or {@code ex} will be non-null. If
         * {@code response} is {@code null}, a failure occurred during the request. This can
         * happen if a bad URI was provided, no connection to the server could be established, or
         * the response JSON was incomplete or badly formatted.
         *
         * @param response the retrieved token response, if successful; {@code null} otherwise.
         * @param ex       a description of the failure, if one occurred: {@code null} otherwise.
=======
         *
         * Exactly one of `response` or `ex` will be non-null. If `response` is `null`, a failure
         * occurred during the request. This can happen if a bad URI was provided, no connection
         * to the server could be established, or the response JSON was incomplete or incorrectly
         * formatted.
         *
         * @param response the retrieved token response, if successful; `null` otherwise.
         * @param ex a description of the failure, if one occurred: `null` otherwise.
         *
>>>>>>> 29329dce
         * @see AuthorizationException.TokenRequestErrors
         */
        void onTokenRequestCompleted(@Nullable TokenResponse response,
                                     @Nullable AuthorizationException ex);
    }

    /**
     * Callback interface for token endpoint validation.
     *
     * @see AuthorizationService#performTokenValidationRequest
     */
    public interface TokenValidationResponseCallback {
        /**
         * Invoked when the request completes successfully.
         * <p>
         * <p>Exactly one of {@code response} or {@code ex} will be non-null. If
         * {@code response} is {@code null}, a failure occurred during the request. This can
         * happen if a bad URI was provided, no connection to the server could be established, or
         * the response JSON was incomplete or badly formatted.
         *
         * @param isTokenValid the boolean value which represents if a token is valid or not.
         * @param ex           a description of the failure, if one occurred: {@code null} otherwise.
         * @see AuthorizationException.TokenRequestErrors
         */
        void onTokenValidationRequestCompleted(boolean isTokenValid,
                                               @Nullable AuthorizationException ex);
    }

    private class RegistrationRequestTask
            extends AsyncTask<Void, Void, JSONObject> {
        private RegistrationRequest mRequest;
        private RegistrationResponseCallback mCallback;

        private AuthorizationException mException;

        RegistrationRequestTask(RegistrationRequest request,
                                RegistrationResponseCallback callback) {
            mRequest = request;
            mCallback = callback;
        }

        @Override
        protected JSONObject doInBackground(Void... voids) {
            InputStream is = null;
            String postData = mRequest.toJsonString();
            try {
                HttpURLConnection conn =
                        mClientConfiguration.getConnectionBuilder()
                                .openConnection(mRequest.configuration.registrationEndpoint);
                conn.setRequestMethod("POST");
                conn.setRequestProperty("Content-Type", "application/json");
                conn.setDoOutput(true);
                conn.setRequestProperty("Content-Type", "application/json");
                conn.setRequestProperty("Content-Length", String.valueOf(postData.length()));
                OutputStreamWriter wr = new OutputStreamWriter(conn.getOutputStream());
                wr.write(postData);
                wr.flush();

                is = conn.getInputStream();
                String response = Utils.readInputStream(is);
                return new JSONObject(response);
            } catch (IOException ex) {
                Logger.debugWithStack(ex, "Failed to complete registration request");
                mException = AuthorizationException.fromTemplate(
                        GeneralErrors.NETWORK_ERROR, ex);
            } catch (JSONException ex) {
                Logger.debugWithStack(ex, "Failed to complete registration request");
                mException = AuthorizationException.fromTemplate(
                        GeneralErrors.JSON_DESERIALIZATION_ERROR, ex);
            } finally {
                Utils.closeQuietly(is);
            }
            return null;
        }

        @Override
        protected void onPostExecute(JSONObject json) {
            if (mException != null) {
                mCallback.onRegistrationRequestCompleted(null, mException);
                return;
            }

            if (json.has(AuthorizationException.PARAM_ERROR)) {
                AuthorizationException ex;
                try {
                    String error = json.getString(AuthorizationException.PARAM_ERROR);
                    ex = AuthorizationException.fromOAuthTemplate(
                            RegistrationRequestErrors.byString(error),
                            error,
                            json.getString(AuthorizationException.PARAM_ERROR_DESCRIPTION),
                            UriUtil.parseUriIfAvailable(
                                    json.getString(AuthorizationException.PARAM_ERROR_URI)));
                } catch (JSONException jsonEx) {
                    ex = AuthorizationException.fromTemplate(
                            GeneralErrors.JSON_DESERIALIZATION_ERROR,
                            jsonEx);
                }
                mCallback.onRegistrationRequestCompleted(null, ex);
                return;
            }

            RegistrationResponse response;
            try {
                response = new RegistrationResponse.Builder(mRequest)
                        .fromResponseJson(json).build();
            } catch (JSONException jsonEx) {
                mCallback.onRegistrationRequestCompleted(null,
                        AuthorizationException.fromTemplate(
                                GeneralErrors.JSON_DESERIALIZATION_ERROR,
                                jsonEx));
                return;
            } catch (RegistrationResponse.MissingArgumentException ex) {
                Logger.errorWithStack(ex, "Malformed registration response");
                mException = AuthorizationException.fromTemplate(
                        GeneralErrors.INVALID_REGISTRATION_RESPONSE,
                        ex);
                return;
            }
            Logger.debug("Dynamic registration with %s completed",
                    mRequest.configuration.registrationEndpoint);
            mCallback.onRegistrationRequestCompleted(response, null);
        }
    }

    /**
     * Callback interface for token endpoint requests.
     *
     * @see AuthorizationService#performTokenRequest
     */
    public interface RegistrationResponseCallback {
        /**
         * Invoked when the request completes successfully or fails.
         *
         * Exactly one of `response` or `ex` will be non-null. If `response` is `null`, a failure
         * occurred during the request. This can happen if an invalid URI was provided, no
         * connection to the server could be established, or the response JSON was incomplete or
         * incorrectly formatted.
         *
         * @param response the retrieved registration response, if successful; `null` otherwise.
         * @param ex a description of the failure, if one occurred: `null` otherwise.
         * @see AuthorizationException.RegistrationRequestErrors
         */
        void onRegistrationRequestCompleted(@Nullable RegistrationResponse response,
                                            @Nullable AuthorizationException ex);
    }
}<|MERGE_RESOLUTION|>--- conflicted
+++ resolved
@@ -14,6 +14,8 @@
 
 package net.openid.appauth;
 
+import static net.openid.appauth.Preconditions.checkNotNull;
+
 import android.app.PendingIntent;
 import android.content.ActivityNotFoundException;
 import android.content.Context;
@@ -24,15 +26,12 @@
 import android.support.annotation.Nullable;
 import android.support.annotation.VisibleForTesting;
 import android.support.customtabs.CustomTabsIntent;
-<<<<<<< HEAD
-import android.util.Log;
-=======
 import android.text.TextUtils;
->>>>>>> 29329dce
 
 import net.openid.appauth.AuthorizationException.GeneralErrors;
 import net.openid.appauth.AuthorizationException.RegistrationRequestErrors;
 import net.openid.appauth.AuthorizationException.TokenRequestErrors;
+
 import net.openid.appauth.browser.BrowserDescriptor;
 import net.openid.appauth.browser.BrowserSelector;
 
@@ -46,11 +45,8 @@
 import java.io.OutputStreamWriter;
 import java.io.UnsupportedEncodingException;
 import java.net.HttpURLConnection;
-<<<<<<< HEAD
+import java.net.URLConnection;
 import java.util.Calendar;
-=======
-import java.net.URLConnection;
->>>>>>> 29329dce
 import java.util.Map;
 
 import static net.openid.appauth.Preconditions.checkNotNull;
@@ -195,7 +191,7 @@
 
     /**
      * Sends an authorization request to the authorization service, using a
-     * [custom tab](https://developer.chrome.com/multidevice/android/customtabs).
+     * <a href="https://developer.chrome.com/multidevice/android/customtabs">custom tab</a>.
      * The parameters of this request are determined by both the authorization service
      * configuration and the provided {@link AuthorizationRequest request object}. Upon completion
      * of this request, the provided {@link PendingIntent completion PendingIntent} will be invoked.
@@ -561,22 +557,11 @@
 
     /**
      * Callback interface for token endpoint requests.
-     *
      * @see AuthorizationService#performTokenRequest
      */
     public interface TokenResponseCallback {
         /**
          * Invoked when the request completes successfully or fails.
-<<<<<<< HEAD
-         * <p>
-         * <p>Exactly one of {@code response} or {@code ex} will be non-null. If
-         * {@code response} is {@code null}, a failure occurred during the request. This can
-         * happen if a bad URI was provided, no connection to the server could be established, or
-         * the response JSON was incomplete or badly formatted.
-         *
-         * @param response the retrieved token response, if successful; {@code null} otherwise.
-         * @param ex       a description of the failure, if one occurred: {@code null} otherwise.
-=======
          *
          * Exactly one of `response` or `ex` will be non-null. If `response` is `null`, a failure
          * occurred during the request. This can happen if a bad URI was provided, no connection
@@ -586,11 +571,10 @@
          * @param response the retrieved token response, if successful; `null` otherwise.
          * @param ex a description of the failure, if one occurred: `null` otherwise.
          *
->>>>>>> 29329dce
          * @see AuthorizationException.TokenRequestErrors
          */
         void onTokenRequestCompleted(@Nullable TokenResponse response,
-                                     @Nullable AuthorizationException ex);
+                @Nullable AuthorizationException ex);
     }
 
     /**
@@ -639,7 +623,6 @@
                 conn.setRequestMethod("POST");
                 conn.setRequestProperty("Content-Type", "application/json");
                 conn.setDoOutput(true);
-                conn.setRequestProperty("Content-Type", "application/json");
                 conn.setRequestProperty("Content-Length", String.valueOf(postData.length()));
                 OutputStreamWriter wr = new OutputStreamWriter(conn.getOutputStream());
                 wr.write(postData);
