--- conflicted
+++ resolved
@@ -3,25 +3,6 @@
 }
 
 dependencies {
-<<<<<<< HEAD
-    mdDoclet 'com.github.mnlipp.jdrupes-mdoclet:doclet:1.0.10'
-}
-
-task androidJavadoc(type: Javadoc) {
-    afterEvaluate {
-        source = android.sourceSets.main.java.srcDirs
-        title = "AppAuth for Android"
-        classpath += files(project.android.getBootClasspath())
-        options {
-            doclet "org.jdrupes.mdoclet.MDoclet"
-            docletpath(*configurations.mdDoclet.files.asType(List))
-            links "http://docs.oracle.com/javase/7/docs/api/"
-            linksOffline "http://d.android.com/reference", "${android.sdkDirectory}/docs/reference"
-        }
-        exclude '**/BuildConfig.java'
-        exclude '**/R.java'
-    }
-=======
     mdDoclet 'org.jdrupes.mdoclet:doclet:2.0.0'
 }
 
@@ -41,7 +22,6 @@
             '-d', ext.destinationDir,
             '-Xdoclint:none',
     ] + android.sourceSets.main.java.sourceFiles.files
->>>>>>> 5966cc7e
 }
 
 task javadocJar(type: Jar, dependsOn: androidJavadoc) {
